--- conflicted
+++ resolved
@@ -1,4 +1,3 @@
-<<<<<<< HEAD
 // Copyright © 2020 Giorgio Audrito. All Rights Reserved.
 
 /**
@@ -116,7 +115,7 @@
             #define MISSING_TAG_MESSAGE "\033[1m\033[4mmissing required tags::uid node initialisation tag\033[0m"
 
             //! @name constructors
-            //@{
+            //! @{
             /**
              * @brief Main constructor.
              *
@@ -135,7 +134,7 @@
 
             //! @brief Deleted copy assignment.
             node& operator=(const node&) = delete;
-            //@}
+            //! @}
 
             /**
              * @brief Returns next event to schedule for the node component.
@@ -213,7 +212,7 @@
 
           public: // visible by node objects and the main program
             //! @name constructors
-            //@{
+            //! @{
             //! @brief Constructor from a tagged tuple.
             template <typename S, typename T>
             net(const common::tagged_tuple<S,T>&) {
@@ -228,7 +227,7 @@
 
             //! @brief Deleted copy assignment.
             net& operator=(const net&) = delete;
-            //@}
+            //! @}
 
             /**
              * @brief Returns next event to schedule for the net component.
@@ -399,407 +398,4 @@
 
 }
 
-#endif // FCPP_COMPONENT_BASE_H_
-=======
-// Copyright © 2020 Giorgio Audrito. All Rights Reserved.
-
-/**
- * @file base.hpp
- * @brief Implementation of the `base` component and `combine` template for component chaining.
- */
-
-#ifndef FCPP_COMPONENT_BASE_H_
-#define FCPP_COMPONENT_BASE_H_
-
-#include <algorithm>
-#include <chrono>
-#include <iostream>
-#include <limits>
-
-#include "lib/settings.hpp"
-#include "lib/common/mutex.hpp"
-#include "lib/common/profiler.hpp"
-#include "lib/common/tagged_tuple.hpp"
-
-
-/**
- * @brief Namespace containing all the objects in the FCPP library.
- */
-namespace fcpp {
-
-
-//! @brief Namespace for all FCPP components.
-namespace component {
-
-
-//! @brief Namespace of tags to be used for initialising components.
-namespace tags {
-    //! @brief Declaration flag associating to whether parallelism is enabled.
-    template <bool b>
-    struct parallel {};
-
-    //! @brief Declaration flag associating to whether running should follow real time.
-    template <bool b>
-    struct realtime {};
-
-    //! @brief Node initialisation tag associating to a `device_t` unique identifier.
-    struct uid {};
-}
-
-
-//! @brief Defines a predicate `has_name<T>` checking whether a given component is present in `T`.
-#define CHECK_COMPONENT(name)                       \
-        template <typename T, typename = void>      \
-        struct has_##name : std::false_type {};     \
-        template <typename T>                       \
-        struct has_##name<T, std::conditional_t<true,void,typename T::name##_tag>> : std::true_type {}
-
-//! @brief Declares a component, checking that there are no duplicates among parents.
-#define DECLARE_COMPONENT(name)                     \
-        struct name##_tag {};                       \
-        CHECK_COMPONENT(name);                      \
-        static_assert(not has_##name<P>::value, "cannot combine multiple " #name " components")
-
-//! @brief Requires that a given component is present among parents.
-#define REQUIRE_COMPONENT(name,parent)              \
-        CHECK_COMPONENT(parent);                    \
-        static_assert(has_##parent<P>::value, "missing " #parent " parent for " #name " component")
-
-//! @brief Requires that a given component is present among parents, if a condition is met.
-#define REQUIRE_COMPONENT_IF(name,parent,cond)      \
-        CHECK_COMPONENT(parent);                    \
-        static_assert(not cond or has_##parent<P>::value, "missing " #parent " parent for " #name " component with " #cond)
-
-//! @brief Requires that a given component is absent among parents.
-#define AVOID_COMPONENT(name,parent)                \
-        CHECK_COMPONENT(parent);                    \
-        static_assert(not has_##parent<P>::value, #parent " cannot be parent of " #name " component")
-
-
-/**
- * @brief Empty component (base case for component construction).
- *
- * Must be last in a composition of components.
- *
- * <b>Declaration flags:</b>
- * - \ref tags::parallel defines whether parallelism is enabled (defaults to \ref FCPP_PARALLEL).
- * - \ref tags::realtime defines whether running should follow real time (defaults to `FCPP_REALTIME < INF`).
- *
- * <b>Node initialisation tags:</b>
- * - \ref tags::uid associates to a `device_t` unique identifier (required).
- */
-template <class... Ts>
-struct base {
-    //! @brief Whether parallelism is enabled.
-    constexpr static bool parallel = common::option_flag<tags::parallel, FCPP_PARALLEL, Ts...>;
-
-    //! @brief Whether running should follow real time.
-    constexpr static bool realtime = common::option_flag<tags::realtime, FCPP_REALTIME < INF, Ts...>;
-
-    /**
-     * @brief The actual component.
-     *
-     * Component functionalities are added to those of the parent by inheritance at multiple levels: the whole component class inherits tag for static checks of correct composition, while `node` and `net` sub-classes inherit actual behaviour.
-     * Further parametrisation with F enables <a href="https://en.wikipedia.org/wiki/Curiously_recurring_template_pattern">CRTP</a> for static emulation of virtual calls.
-     *
-     * @param F The final composition of all components.
-     */
-    template <typename F>
-    struct component {
-        //! @brief The local part of the component.
-        class node {
-          public: // visible by net objects and the main program
-            //! @brief A `tagged_tuple` type used for messages to be exchanged with neighbours.
-            using message_t = common::tagged_tuple_t<>;
-
-            //! @brief The mutex type.
-            using mutex_type = common::mutex<parallel>;
-
-            #define MISSING_TAG_MESSAGE "\033[1m\033[4mmissing required tags::uid node initialisation tag\033[0m"
-
-            //! @name constructors
-            //! @{
-            /**
-             * @brief Main constructor.
-             *
-             * @param n The corresponding net object.
-             * @param t A `tagged_tuple` gathering initialisation values.
-             */
-            template <typename S, typename T>
-            node(typename F::net& n, const common::tagged_tuple<S,T>& t) : uid(common::get_or<tags::uid>(t, 0)), net(n) {
-                static_assert(common::tagged_tuple<S,T>::tags::template count<tags::uid> >= 1, MISSING_TAG_MESSAGE);
-            }
-
-            #undef MISSING_TAG_MESSAGE
-
-            //! @brief Deleted copy constructor.
-            node(const node&) = delete;
-
-            //! @brief Deleted copy assignment.
-            node& operator=(const node&) = delete;
-            //! @}
-
-            /**
-             * @brief Returns next event to schedule for the node component.
-             *
-             * Should correspond to the next time also during updates.
-             */
-            times_t next() const {
-                return TIME_MAX; // no event to schedule
-            }
-
-            //! @brief Updates the internal status of node component.
-            void update() {}
-
-            //! @brief Performs computations at round start with current time `t`.
-            void round_start(times_t) {}
-
-            //! @brief Performs computations at round middle with current time `t`.
-            void round_main(times_t) {}
-
-            //! @brief Performs computations at round end with current time `t`.
-            void round_end(times_t) {}
-
-            //! @brief Receives an incoming message (possibly reading values from sensors).
-            template <typename S, typename T>
-            void receive(times_t, device_t, const common::tagged_tuple<S,T>&) {}
-
-            //! @brief Produces a message to send to a target, both storing it in its argument and returning it.
-            template <typename S, typename T>
-            common::tagged_tuple<S,T>& send(times_t, device_t, common::tagged_tuple<S,T>& t) const {
-                return t;
-            }
-
-            //! @brief The unique identifier of the device.
-            const device_t uid;
-
-            //! @brief A mutex for regulating access to the node.
-            mutex_type mutex;
-
-            //! @brief A reference to the corresponding net object.
-            typename F::net& net;
-
-          protected: // visible by node objects only
-            //! @brief Gives access to the node as instance of `F::node`. Should NEVER be overridden.
-            typename F::node& as_final() {
-                return *static_cast<typename F::node*>(this);
-            }
-
-            //! @brief Gives const access to the node as instance of `F::node`. Should NEVER be overridden.
-            const typename F::node& as_final() const {
-                return *static_cast<const typename F::node*>(this);
-            }
-
-            //! @brief Performs a computation round with current time `t`. Should NEVER be overridden.
-            void round(times_t t) {
-                PROFILE_COUNT("round");
-                {
-                    PROFILE_COUNT("round/start");
-                    as_final().round_start(t);
-                }
-                {
-                    PROFILE_COUNT("round/main");
-                    as_final().round_main(t);
-                }
-                {
-                    PROFILE_COUNT("round/end");
-                    as_final().round_end(t);
-                }
-            }
-        };
-
-        //! @brief The global part of the component.
-        class net {
-            //! @brief The clock type used for time measurements.
-            using clock_t = std::chrono::high_resolution_clock;
-
-          public: // visible by node objects and the main program
-            //! @name constructors
-            //! @{
-            //! @brief Constructor from a tagged tuple.
-            template <typename S, typename T>
-            net(const common::tagged_tuple<S,T>&) {
-                m_realtime_start = clock_t::now();
-                m_realtime_factor = real_t(clock_t::period::num) / clock_t::period::den;
-                m_last_update = m_next_update = 0;
-                m_warn_delay = FCPP_TIME_EPSILON;
-            }
-
-            //! @brief Deleted copy constructor.
-            net(const net&) = delete;
-
-            //! @brief Deleted copy assignment.
-            net& operator=(const net&) = delete;
-            //! @}
-
-            /**
-             * @brief Returns next event to schedule for the net component.
-             *
-             * Should correspond to the next time also during updates.
-             */
-            times_t next() const {
-                return TIME_MAX; // no event to schedule
-            }
-
-            //! @brief Updates the internal status of net component.
-            void update() {}
-
-            //! @brief Runs the events until a given end. Should NEVER be overridden.
-            void run(times_t end = TIME_MAX) {
-                times_t nxt;
-                while ((nxt = as_final().next()) < end) {
-                    m_next_update = nxt;
-                    maybe_sleep(nxt, std::integral_constant<bool, realtime>{});
-                    m_last_update = nxt;
-                    as_final().update();
-                }
-                PROFILE_REPORT();
-            }
-
-            //! @brief A measure of the internal time clock.
-            times_t internal_time() const {
-                if (not realtime or (m_last_update == m_next_update)) return m_last_update;
-                return std::max(std::min(real_time(), m_next_update), m_last_update);
-            }
-
-            //! @brief An estimate of real time elapsed from start. Should NEVER be overridden.
-            inline times_t real_time() const {
-                return (clock_t::now() - m_realtime_start).count() * m_realtime_factor;
-            }
-
-          protected: // visible by net objects only
-            //! @brief Gives access to the net as instance of `F::net`. Should NEVER be overridden.
-            typename F::net& as_final() {
-                return *static_cast<typename F::net*>(this);
-            }
-
-            //! @brief Gives const access to the net as instance of `F::net`. Should NEVER be overridden.
-            const typename F::net& as_final() const {
-                return *static_cast<const typename F::net*>(this);
-            }
-
-          private: // implementation details
-            //! @brief Does not wait before an update.
-            inline void maybe_sleep(times_t, std::false_type) {}
-
-            //! @brief Waits real time before an update.
-            inline void maybe_sleep(times_t nxt, std::true_type) {
-                clock_t::time_point t = m_realtime_start + clock_t::duration((long long)(nxt/m_realtime_factor));
-                if (t > clock_t::now())
-                    std::this_thread::sleep_until(t);
-                else {
-                    times_t delay = (clock_t::now() - t).count() * m_realtime_factor;
-                    if (delay >= m_warn_delay) {
-                        std::cerr << "WARNING: execution delayed (delay = " << delay << "s)" << std::endl;
-                        m_warn_delay = 2*delay;
-                    }
-                }
-            }
-
-            //! @brief The start time of the program.
-            clock_t::time_point m_realtime_start;
-
-            //! @brief A conversion factor from clock ticks to real time in seconds.
-            real_t m_realtime_factor;
-
-            //! @brief The internal time of the last and next update.
-            times_t m_last_update, m_next_update;
-
-            //! @brief The minimum delay triggering a warning.
-            times_t m_warn_delay;
-        };
-    };
-};
-
-
-//! @cond INTERNAL
-namespace details {
-    //! @brief Combines components `Ts` given the final component type `F` (the last component must be a `base`).
-    template <typename F, typename... Ts>
-    struct combine_spec;
-
-    //! @brief Inductive case when some components are given.
-    template <typename F, typename T, typename... Ts>
-    struct combine_spec<F, T, Ts...> : public T::template component<F, combine_spec<F, Ts...>> {};
-
-    //! @brief Base case when only the base component is given.
-    template <typename F, typename T>
-    struct combine_spec<F, T> : public T::template component<F> {};
-
-    template <typename F, template <class...> class... Cs>
-    struct combine;
-
-    template <template <class...> class F, typename... Ts>
-    struct combine<F<Ts...>> : public base<Ts...>::template component<F<Ts...>> {};
-
-    template <template <class...> class F, typename... Ts, template <class...> class C, template <class...> class... Cs>
-    struct combine<F<Ts...>, C, Cs...> : public C<Ts...>::template component<F<Ts...>, combine<F<Ts...>, Cs...>> {};
-}
-//! @endcond
-
-
-/**
- * @brief Combines components (each instantiated with arguments) into a single object.
- *
- * @param Ts Instantiated components to chain together (the last must be a `base`).
- */
-template <typename... Ts>
-struct combine_spec : public details::combine_spec<combine_spec<Ts...>, Ts...> {};
-
-
-/**
- * @brief Combines components into a single templated object.
- *
- * @param Ts Template components to chain together (`base` is implied as last).
- */
-template <template<class...> class... Cs>
-struct combine {
-    //! @brief Instantiates the combination for given arguments.
-    template<typename... Ts>
-    struct component : public details::combine<component<Ts...>, Cs...> {};
-};
-
-
-/**
- * @brief Declares a name to be a specific sequence of options (declaration tags and flags).
- *
- * Example of intended usage:
- * ~~~~~~~~~~~~~~~~~~~~~~~~~{.cpp}
- * namespace component {
- *   DECLARE_COMBINE(mycombo, calculus, exporter, storage, ...);
- *   DECLARE_OPTIONS(myopt, tags::program<myprogram>, tags::dimension<2>, ...);
- *   mycombo<myopt>::net network;
- * }
- * ~~~~~~~~~~~~~~~~~~~~~~~~~
- *
- * @param name The name of the option sequence.
- * @param ... The sequence of options.
- */
-#define DECLARE_OPTIONS(name, ...) struct name : public fcpp::common::type_sequence<__VA_ARGS__> {}
-
-
-/**
- * @brief Declares a name to be a specific component composition.
- *
- * Example of intended usage:
- * ~~~~~~~~~~~~~~~~~~~~~~~~~{.cpp}
- * namespace component {
- *   DECLARE_COMBINE(mycombo, calculus, exporter, storage, ...);
- *   DECLARE_OPTIONS(myopt, tags::program<myprogram>, tags::dimension<2>, ...);
- *   mycombo<myopt>::net network;
- * }
- * ~~~~~~~~~~~~~~~~~~~~~~~~~
- *
- * @param name The name of the composition.
- * @param ... Template components to chain together.
- */
-#define DECLARE_COMBINE(name, ...) template <class... Ts> struct name : public fcpp::component::details::combine<name<Ts...>, __VA_ARGS__> {}
-
-
-}
-
-
-}
-
-#endif // FCPP_COMPONENT_BASE_H_
->>>>>>> 0905c169
+#endif // FCPP_COMPONENT_BASE_H_