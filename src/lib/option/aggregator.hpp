<<<<<<< HEAD
// Copyright © 2020 Giorgio Audrito. All Rights Reserved.

/**
 * @file aggregator.hpp
 * @brief Data structures printing aggregations of data to standard output.
 */

#ifndef FCPP_OPTION_AGGREGATOR_H_
#define FCPP_OPTION_AGGREGATOR_H_

#include <cassert>
#include <cmath>

#include <algorithm>
#include <array>
#include <limits>
#include <ostream>
#include <unordered_set>
#include <unordered_map>
#include <string>
#include <vector>

#include "lib/settings.hpp"
#include "lib/common/algorithm.hpp"
#include "lib/common/tagged_tuple.hpp"


/**
 * @brief Namespace containing all the objects in the FCPP library.
 */
namespace fcpp {


/**
 * @brief Namespace containing data aggregators.
 */
namespace aggregator {


//! @cond INTERNAL
namespace details {
    inline std::string header(std::string const&) {
        return "";
    }
    template <typename... Ts>
    inline std::string header(std::string const& tag, std::string stat, Ts... xs) {
#ifdef ALCHEMIST
        return tag + "[" + stat + "] " + header(tag, xs...);
#else
        return stat + "(" + tag + ") " + header(tag, xs...);
#endif
    }
}
//! @endcond


/**
 * @brief Invertible aggregators.
 *
 * Every operation is performed in constant time and space.
 * @{
 */
//! @brief Aggregates values by counting how many are evaluated as being `true`.
template <typename T>
class count {
  public:
    //! @brief The type of values aggregated.
    using type = T;

    //! @brief The type of the aggregation result, given the tag of the aggregated values.
    template <typename U>
    using result_type = common::tagged_tuple_t<count<U>, size_t>;

    //! @brief Default constructor.
    count() = default;

    //! @brief Combines aggregated values.
    count& operator+=(const count& o) {
        m_count += o.m_count;
        return *this;
    }

    //! @brief Erases a value from the aggregation set.
    void erase(T value) {
        if (value) m_count--;
    }

    //! @brief Inserts a new value to be aggregated.
    void insert(T value) {
        if (value) m_count++;
    }

    //! @brief The results of aggregation.
    template <typename U>
    result_type<U> result() const {
        return {m_count};
    }

    //! @brief The aggregator name.
    static std::string name() {
        return "count";
    }

    //! @brief Outputs the aggregator description.
    void header(std::ostream& os, std::string tag) const {
        os << details::header(tag, name());
    }

    //! @brief Printed results of aggregation.
    void output(std::ostream& os) const {
        os << std::get<0>(result<void>()) << " ";
    }

  private:
    //! @brief The counter.
    size_t m_count = 0;
};


//! @brief Aggregates values by counting how many distinct values are present.
template <typename T, bool only_finite = std::numeric_limits<T>::has_infinity>
class distinct {
  public:
    //! @brief The type of values aggregated.
    using type = T;

    //! @brief The type of the aggregation result, given the tag of the aggregated values.
    template <typename U>
    using result_type = common::tagged_tuple_t<distinct<U, only_finite>, size_t>;

    //! @brief Default constructor.
    distinct() = default;

    //! @brief Combines aggregated values.
    distinct& operator+=(const distinct& o) {
        for (auto const& x : o.m_counts)
            m_counts[x.first] += x.second;
        return *this;
    }

    //! @brief Erases a value from the aggregation set.
    void erase(T value) {
        if (--m_counts.at(value) == 0) m_counts.erase(value);
    }

    //! @brief Inserts a new value to be aggregated.
    void insert(T value) {
        ++m_counts[value];
    }

    //! @brief The results of aggregation.
    template <typename U>
    result_type<U> result() const {
        return {m_counts.size()};
    }

    //! @brief The aggregator name.
    static std::string name() {
        return "distinct";
    }

    //! @brief Outputs the aggregator description.
    void header(std::ostream& os, std::string tag) const {
        os << details::header(tag, name());
    }

    //! @brief Printed results of aggregation.
    void output(std::ostream& os) const {
        os << std::get<0>(result<void>()) << " ";
    }

  private:
    //! @brief Counters for every distinct item.
    std::unordered_map<T,size_t> m_counts;
};


//! @brief Aggregates values by summing them.
template <typename T, bool only_finite = std::numeric_limits<T>::has_infinity>
class sum {
  public:
    //! @brief The type of values aggregated.
    using type = T;

    //! @brief The type of the aggregation result, given the tag of the aggregated values.
    template <typename U>
    using result_type = common::tagged_tuple_t<sum<U, only_finite>, T>;

    //! @brief Default constructor.
    sum() = default;

    //! @brief Combines aggregated values.
    sum& operator+=(const sum& o) {
        m_sum += o.m_sum;
        return *this;
    }

    //! @brief Erases a value from the aggregation set.
    void erase(T value) {
        if (not only_finite or std::isfinite(value))
            m_sum -= value;
    }

    //! @brief Inserts a new value to be aggregated.
    void insert(T value) {
        if (not only_finite or std::isfinite(value)) {
            m_sum += value;
        }
    }

    //! @brief The results of aggregation.
    template <typename U>
    result_type<U> result() const {
        return {m_sum};
    }

    //! @brief The aggregator name.
    static std::string name() {
        return "sum";
    }

    //! @brief Outputs the aggregator description.
    void header(std::ostream& os, std::string tag) const {
        os << details::header(tag, name());
    }

    //! @brief Printed results of aggregation.
    void output(std::ostream& os) const {
        os << std::get<0>(result<void>()) << " ";
    }

  private:
    T m_sum = 0;
};


//! @brief Aggregates values by averaging.
template <typename T, bool only_finite = std::numeric_limits<T>::has_infinity>
class mean {
  public:
    //! @brief The type of values aggregated.
    using type = T;

    //! @brief The type of the aggregation result, given the tag of the aggregated values.
    template <typename U>
    using result_type = common::tagged_tuple_t<mean<U, only_finite>, T>;

    //! @brief Default constructor.
    mean() = default;

    //! @brief Combines aggregated values.
    mean& operator+=(const mean& o) {
        m_sum += o.m_sum;
        m_count += o.m_count;
        return *this;
    }

    //! @brief Erases a value from the aggregation set.
    void erase(T value) {
        if (not only_finite or std::isfinite(value)) {
            m_sum -= value;
            m_count--;
        }
    }

    //! @brief Inserts a new value to be aggregated.
    void insert(T value) {
        if (not only_finite or std::isfinite(value)) {
            m_sum += value;
            m_count++;
        }
    }

    //! @brief The results of aggregation.
    template <typename U>
    result_type<U> result() const {
        return {m_count == 0 ? std::numeric_limits<T>::quiet_NaN() : m_sum/m_count};
    }

    //! @brief The aggregator name.
    static std::string name() {
        return "mean";
    }

    //! @brief Outputs the aggregator description.
    void header(std::ostream& os, std::string tag) const {
        os << details::header(tag, name());
    }

    //! @brief Printed results of aggregation.
    void output(std::ostream& os) const {
        os << std::get<0>(result<void>()) << " ";
    }

  private:
    T m_sum = 0;
    size_t m_count = 0;
};


//! @brief Aggregates values by n-th moment.
template <typename T, char n, bool only_finite = std::numeric_limits<T>::has_infinity>
class moment {
  public:
    //! @brief The type of values aggregated.
    using type = T;

    //! @brief The type of the aggregation result, given the tag of the aggregated values.
    template <typename U>
    using result_type = common::tagged_tuple_t<moment<U, n, only_finite>, T>;

    //! @brief Default constructor.
    moment() = default;

    //! @brief Combines aggregated values.
    moment& operator+=(const moment& o) {
        m_sum += o.m_sum;
        m_count += o.m_count;
        return *this;
    }

    //! @brief Erases a value from the aggregation set.
    void erase(T value) {
        if (not only_finite or std::isfinite(value)) {
            m_sum -= pow(value, n);
            m_count--;
        }
    }

    //! @brief Inserts a new value to be aggregated.
    void insert(T value) {
        if (not only_finite or std::isfinite(value)) {
            m_sum += pow(value, n);
            m_count++;
        }
    }

    //! @brief The results of aggregation.
    template <typename U>
    result_type<U> result() const {
        return {m_count == 0 ? std::numeric_limits<T>::quiet_NaN() : pow(m_sum/m_count, real_t(1)/n)};
    }

    //! @brief The aggregator name.
    static std::string name() {
        return "moment" + std::to_string(int{n});
    }

    //! @brief Outputs the aggregator description.
    void header(std::ostream& os, std::string tag) const {
        os << details::header(tag, name());
    }

    //! @brief Printed results of aggregation.
    void output(std::ostream& os) const {
        os << std::get<0>(result<void>()) << " ";
    }

  private:
    T m_sum = 0;
    size_t m_count = 0;
};


//! @brief Aggregates values by standard deviation.
template <typename T, bool only_finite = std::numeric_limits<T>::has_infinity>
class deviation {
  public:
    //! @brief The type of values aggregated.
    using type = T;

    //! @brief The type of the aggregation result, given the tag of the aggregated values.
    template <typename U>
    using result_type = common::tagged_tuple_t<deviation<U, only_finite>, T>;

    //! @brief Default constructor.
    deviation() = default;

    //! @brief Combines aggregated values.
    deviation& operator+=(const deviation& o) {
        m_sum += o.m_sum;
        m_sqsum += o.m_sqsum;
        m_count += o.m_count;
        return *this;
    }

    //! @brief Erases a value from the aggregation set.
    void erase(T value) {
        if (not only_finite or std::isfinite(value)) {
            m_sum -= value;
            m_sqsum -= value*value;
            m_count--;
        }
    }

    //! @brief Inserts a new value to be aggregated.
    void insert(T value) {
        if (not only_finite or std::isfinite(value)) {
            m_sum += value;
            m_sqsum += value*value;
            m_count++;
        }
    }

    //! @brief The results of aggregation.
    template <typename U>
    result_type<U> result() const {
        if (m_count == 0) return {std::numeric_limits<T>::quiet_NaN()};
        T d2 = (m_sqsum*m_count-m_sum*m_sum)/m_count/m_count;
        T d1 = sqrt(d2);
        if (std::isfinite(d1) and (d1+1)*(d1+1) <= d2) ++d1;
        return {d1};
    }

    //! @brief The aggregator name.
    static std::string name() {
        return "dev";
    }

    //! @brief Outputs the aggregator description.
    void header(std::ostream& os, std::string tag) const {
        os << details::header(tag, name());
    }

    //! @brief Printed results of aggregation.
    void output(std::ostream& os) const {
        os << std::get<0>(result<void>()) << " ";
    }

  private:
    T m_sum = 0;
    T m_sqsum = 0;
    size_t m_count = 0;
};


//! @brief Aggregates values by mean and standard deviation.
template <typename T, bool only_finite = std::numeric_limits<T>::has_infinity>
class stats {
  public:
    //! @brief The type of values aggregated.
    using type = T;

    //! @brief The type of the aggregation result, given the tag of the aggregated values.
    template <typename U>
    using result_type = common::tagged_tuple_t<mean<U, only_finite>, T, deviation<U, only_finite>, T>;

    //! @brief Default constructor.
    stats() = default;

    //! @brief Combines aggregated values.
    stats& operator+=(const stats& o) {
        m_sum += o.m_sum;
        m_sqsum += o.m_sqsum;
        m_count += o.m_count;
        return *this;
    }

    //! @brief Erases a value from the aggregation set.
    void erase(T value) {
        if (not only_finite or std::isfinite(value)) {
            m_sum -= value;
            m_sqsum -= value*value;
            m_count--;
        }
    }

    //! @brief Inserts a new value to be aggregated.
    void insert(T value) {
        if (not only_finite or std::isfinite(value)) {
            m_sum += value;
            m_sqsum += value*value;
            m_count++;
        }
    }

    //! @brief The results of aggregation.
    template <typename U>
    result_type<U> result() const {
        if (m_count == 0) return {std::numeric_limits<T>::quiet_NaN(), std::numeric_limits<T>::quiet_NaN()};
        T d2 = (m_sqsum*m_count-m_sum*m_sum)/m_count/m_count;
        T d1 = sqrt(d2);
        if (std::isfinite(d1) and (d1+1)*(d1+1) <= d2) ++d1;
        return {m_sum/m_count, d1};
    }

    //! @brief The aggregator name.
    static std::string name() {
        return "mean-dev";
    }

    //! @brief Outputs the aggregator description.
    void header(std::ostream& os, std::string tag) const {
        os << details::header(tag, "mean", "dev");
    }

    //! @brief Printed results of aggregation.
    void output(std::ostream& os) const {
        auto res = result<void>();
        os << std::get<0>(res) << " " << std::get<1>(res) << " ";
    }

  private:
    T m_sum = 0;
    T m_sqsum = 0;
    size_t m_count = 0;
};
//! @}


/**
 * @brief Associative aggregators.
 *
 * Every operation is performed in constant time and space, but erasing is not supported.
 * @{
 */
//! @brief Aggregates values by taking the minimum (insert-only).
template <typename T, bool only_finite = std::numeric_limits<T>::has_infinity>
class min {
  public:
    //! @brief The type of values aggregated.
    using type = T;

    //! @brief The type of the aggregation result, given the tag of the aggregated values.
    template <typename U>
    using result_type = common::tagged_tuple_t<min<U, only_finite>, T>;

    //! @brief Default constructor.
    min() = default;

    //! @brief Combines aggregated values.
    min& operator+=(const min& o) {
        m_min = std::min(m_min, o.m_min);
        return *this;
    }

    //! @brief Erases a value from the aggregation set (not supported).
    void erase(T) {
        assert(false);
    }

    //! @brief Inserts a new value to be aggregated.
    void insert(T value) {
        if (not only_finite or std::isfinite(value)) {
            m_min = std::min(m_min, value);
        }
    }

    //! @brief The results of aggregation.
    template <typename U>
    result_type<U> result() const {
        return {m_min};
    }

    //! @brief The aggregator name.
    static std::string name() {
        return "min";
    }

    //! @brief Outputs the aggregator description.
    void header(std::ostream& os, std::string tag) const {
        os << details::header(tag, name());
    }

    //! @brief Printed results of aggregation.
    void output(std::ostream& os) const {
        os << std::get<0>(result<void>()) << " ";
    }

  private:
    T m_min = std::numeric_limits<T>::has_infinity ? std::numeric_limits<T>::infinity() : std::numeric_limits<T>::max();
};


//! @brief Aggregates values by taking the minimum (insert-only).
template <typename T, bool only_finite = std::numeric_limits<T>::has_infinity>
class max {
  public:
    //! @brief The type of values aggregated.
    using type = T;

    //! @brief The type of the aggregation result, given the tag of the aggregated values.
    template <typename U>
    using result_type = common::tagged_tuple_t<max<U, only_finite>, T>;

    //! @brief Default constructor.
    max() = default;

    //! @brief Combines aggregated values.
    max& operator+=(const max& o) {
        m_max = std::max(m_max, o.m_max);
        return *this;
    }

    //! @brief Erases a value from the aggregation set (not supported).
    void erase(T) {
        assert(false);
    }

    //! @brief Inserts a new value to be aggregated.
    void insert(T value) {
        if (not only_finite or std::isfinite(value)) {
            m_max = std::max(m_max, value);
        }
    }

    //! @brief The results of aggregation.
    template <typename U>
    result_type<U> result() const {
        return {m_max};
    }

    //! @brief The aggregator name.
    static std::string name() {
        return "max";
    }

    //! @brief Outputs the aggregator description.
    void header(std::ostream& os, std::string tag) const {
        os << details::header(tag, name());
    }

    //! @brief Printed results of aggregation.
    void output(std::ostream& os) const {
        os << std::get<0>(result<void>()) << " ";
    }

  private:
    T m_max = std::numeric_limits<T>::has_infinity ? -std::numeric_limits<T>::infinity() : std::numeric_limits<T>::lowest();
};
//! @}


/**
 * @brief Non-associative aggregators.
 *
 * Insert/erase are performed in constant time. Space and output operations are linear.
 * @{
 */
/**
 * @brief Aggregates values by maintaining their quantiles.
 *
 * @param insert_only Whether erase should be supported or not.
 * @param qs The required quantiles.
 */
template <typename T, bool only_finite, bool insert_only, char... qs>
class quantile;

//! @cond INTERNAL
namespace details {
    //! @brief The aggregator description for a quantile.
    inline std::string quant_repr(char q) {
        if (q == 0)   return "min";
        if (q == 100) return "max";
        return "q" + std::to_string(int{q});
    }

    //! @brief The type of the aggregation result, given the tag of the aggregated values.
    template <typename U, typename T, bool only_finite, bool insert_only, char... qs>
    using quantile_result_type = common::tagged_tuple<common::type_sequence<quantile<U, only_finite, insert_only, qs>...>, common::type_sequence<std::enable_if_t<qs==qs, T>...>>;

    //! @brief The results of aggregation for quantile.
    template <typename T, size_t n>
    std::array<T,n> quantiles(std::vector<T>& ev, const std::array<char,n>& quantiles) {
        std::array<T,n> res;
        std::vector<size_t> iv;
        for (int q : quantiles) {
            int r = q*(ev.size()-1);
            iv.push_back(r/100);
            if (r % 100 > 0) iv.push_back(r/100 + 1);
        }
        common::nth_elements(ev.begin(), ev.end(), iv.begin(), iv.end());
        for (size_t i=0; i<quantiles.size(); ++i) {
            int q = quantiles[i];
            int r = q*(ev.size()-1);
            auto v = ev.begin() + (r/100);
            r %= 100;
            res[i] = r > 0 ? ((*v)*(100-r) + (*(v+1))*r)/100 : *v;
        }
        return res;
    }

    //! @brief The results of aggregation for quantile as tuple.
    template <typename U, typename T, bool only_finite, bool insert_only, char... qs, size_t... is>
    quantile_result_type<U, T, only_finite, insert_only, qs...> quantiles_tuple(quantile<T, only_finite, insert_only, qs...> const&, std::vector<T>& ev, const std::array<char,sizeof...(qs)>& quantiles, std::index_sequence<is...>) {
        std::array<T,sizeof...(qs)> r = details::quantiles(ev, quantiles);
        return {r[is]...};
    }

    //! @brief Prints the results of aggregation for quantile (empty case).
    template <typename T>
    void quantile_output(std::ostream&, T&&, std::index_sequence<>) {}

    //! @brief Prints the results of aggregation for quantile.
    template <typename T, size_t i, size_t... is>
    void quantile_output(std::ostream& os, T&& r, std::index_sequence<i, is...>) {
        os << std::get<i>(r) << " ";
        quantile_output(os, r, std::index_sequence<is...>{});
    }
}
//! @endcond

//! @brief Implementation supporting erase.
template <typename T, bool only_finite, char... qs>
class quantile<T, only_finite, false, qs...> {
  public:
    //! @brief The type of values aggregated.
    using type = T;

    //! @brief The type of the aggregation result, given the tag of the aggregated values.
    template <typename U>
    using result_type = details::quantile_result_type<U, T, only_finite, false, qs...>;

    //! @brief Default constructor.
    quantile() = default;

    //! @brief Combines aggregated values.
    quantile& operator+=(const quantile& o) {
        m_values.insert(o.m_values.begin(), o.m_values.end());
        return *this;
    }

    //! @brief Erases a value from the aggregation set.
    void erase(T value) {
        if (not only_finite or std::isfinite(value))
            m_values.erase(m_values.find(value));
    }

    //! @brief Inserts a new value to be aggregated.
    void insert(T value) {
        if (not only_finite or std::isfinite(value))
            m_values.insert(value);
    }

    //! @brief The results of aggregation.
    template <typename U>
    result_type<U> result() const {
        std::vector<T> ev(m_values.begin(), m_values.end());
        return details::quantiles_tuple<U>(*this, ev, m_quantiles, std::make_index_sequence<sizeof...(qs)>{});
    }

    //! @brief The aggregator name.
    static std::string name() {
        std::array<std::string, sizeof...(qs)> v = {details::quant_repr(qs)...};
        for (size_t i = 1; i < v.size(); ++i) v[0] += "-" + v[i];
        return v[0];
    }

    //! @brief Outputs the aggregator description.
    void header(std::ostream& os, std::string tag) const {
        os << details::header(tag, details::quant_repr(qs)...);
    }

    //! @brief Printed results of aggregation.
    void output(std::ostream& os) const {
        details::quantile_output(os, result<void>(), std::make_index_sequence<sizeof...(qs)>{});
    }

  private:
    const std::array<char, sizeof...(qs)> m_quantiles = {qs...};
    std::unordered_multiset<T> m_values;
};

//! @brief Implementation not supporting erase.
template <typename T, bool only_finite, char... qs>
class quantile<T, only_finite, true, qs...> {
  public:
    //! @brief The type of values aggregated.
    using type = T;

    //! @brief The type of the aggregation result, given the tag of the aggregated values.
    template <typename U>
    using result_type = details::quantile_result_type<U, T, only_finite, true, qs...>;

    //! @brief Default constructor.
    quantile() = default;

    //! @brief Combines aggregated values.
    quantile& operator+=(const quantile& o) {
        m_values.insert(m_values.end(), o.m_values.begin(), o.m_values.end());
        return *this;
    }

    //! @brief Erases a value from the aggregation set.
    void erase(T) {
        assert(false);
    }

    //! @brief Inserts a new value to be aggregated.
    void insert(T value) {
        if (not only_finite or std::isfinite(value))
            m_values.push_back(value);
    }

    //! @brief The results of aggregation.
    template <typename U>
    result_type<U> result() const {
        return details::quantiles_tuple<U>(*this, (std::vector<T>&)m_values, m_quantiles, std::make_index_sequence<sizeof...(qs)>{});
    }

    //! @brief The aggregator name.
    static std::string name() {
        std::array<std::string, sizeof...(qs)> v = {details::quant_repr(qs)...};
        for (size_t i = 1; i < v.size(); ++i) v[0] += "-" + v[i];
        return v[0];
    }

    //! @brief Outputs the aggregator description.
    void header(std::ostream& os, std::string tag) const {
        os << details::header(tag, details::quant_repr(qs)...);
    }

    //! @brief Printed results of aggregation.
    void output(std::ostream& os) const {
        details::quantile_output(os, result<void>(), std::make_index_sequence<sizeof...(qs)>{});
    }

  private:
    const std::array<char, sizeof...(qs)> m_quantiles = {qs...};
    std::vector<T> m_values;
};


//! @brief Aggregates values by maintaining their minimum.
template <typename T, bool only_finite = std::numeric_limits<T>::has_infinity, bool insert_only = false>
using minimum = quantile<T,only_finite,insert_only,0>;


//! @brief Aggregates values by maintaining their median.
template <typename T, bool only_finite = std::numeric_limits<T>::has_infinity, bool insert_only = false>
using median = quantile<T,only_finite,insert_only,50>;


//! @brief Aggregates values by maintaining their maximum.
template <typename T, bool only_finite = std::numeric_limits<T>::has_infinity, bool insert_only = false>
using maximum = quantile<T,only_finite,insert_only,100>;


//! @brief Aggregates values by maintaining their minimum, 25% quartile, median, 75% quartile and maximum.
template <typename T, bool only_finite = std::numeric_limits<T>::has_infinity, bool insert_only = false>
using quartile = quantile<T,only_finite,insert_only,0,25,50,75,100>;
//! @}


/**
 * @brief Chains multiple aggregators together into a single object.
 *
 * Uses the value type of the first aggregator.
 * Supports erase only if supported by every aggregator.
 */
template <typename... Ts>
class combine : public Ts... {
  public:
    //! @brief The type of values aggregated.
    using type = typename common::type_sequence<Ts...>::front::type;

    //! @brief The type of the aggregation result, given the tag of the aggregated values.
    template <typename U>
    using result_type = common::tagged_tuple_cat<typename Ts::template result_type<U>...>;

    //! @brief Default constructor.
    combine() = default;

    //! @brief Combines aggregated values.
    combine& operator+=(const combine& o) {
        common::details::ignore(Ts::operator+=(o)...);
        return *this;
    }

    //! @brief Erases a value from the aggregation set.
    void erase(type value) {
        common::details::ignore((Ts::erase(value),0)...);
    }

    //! @brief Inserts a new value to be aggregated.
    void insert(type value) {
        common::details::ignore((Ts::insert(value),0)...);
    }

    //! @brief The results of aggregation.
    template <typename U>
    result_type<U> result() const {
        result_type<U> r;
        common::details::ignore((r = Ts::template result<U>())...);
        return r;
    }

    //! @brief The aggregator name.
    static std::string name() {
        std::array<std::string, sizeof...(Ts)> v = {Ts::name()...};
        for (size_t i = 1; i < v.size(); ++i) v[0] += "-" + v[i];
        return v[0];
    }

    //! @brief Outputs the aggregator description.
    void header(std::ostream& os, std::string tag) const {
        header_impl(os, tag, common::type_sequence<Ts...>());
    }

    //! @brief Printed results of aggregation.
    void output(std::ostream& os) const {
        output_impl(os, common::type_sequence<Ts...>());
    }

  private:
    //! @brief Outputs the aggregator description.
    template <typename S, typename... Ss>
    void header_impl(std::ostream& os, std::string& tag, common::type_sequence<S,Ss...>) const {
        S::header(os, tag);
        header_impl(os, tag, common::type_sequence<Ss...>());
    }
    void header_impl(std::ostream&, std::string&, common::type_sequence<>) const {}

    //! @brief Printed results of aggregation.
    template <typename S, typename... Ss>
    void output_impl(std::ostream& os, common::type_sequence<S,Ss...>) const {
        S::output(os);
        output_impl(os, common::type_sequence<Ss...>());
    }
    void output_impl(std::ostream&, common::type_sequence<>) const {}
};


}


}

#endif // FCPP_OPTION_AGGREGATOR_H_
=======
// Copyright © 2020 Giorgio Audrito. All Rights Reserved.

/**
 * @file aggregator.hpp
 * @brief Data structures printing aggregations of data to standard output.
 */

#ifndef FCPP_OPTION_AGGREGATOR_H_
#define FCPP_OPTION_AGGREGATOR_H_

#include <cassert>
#include <cmath>

#include <algorithm>
#include <array>
#include <limits>
#include <ostream>
#include <unordered_set>
#include <unordered_map>
#include <string>
#include <vector>

#include "lib/settings.hpp"
#include "lib/common/algorithm.hpp"
#include "lib/common/tagged_tuple.hpp"


/**
 * @brief Namespace containing all the objects in the FCPP library.
 */
namespace fcpp {


/**
 * @brief Namespace containing data aggregators.
 */
namespace aggregator {


//! @cond INTERNAL
namespace details {
    inline std::string header(std::string const&) {
        return "";
    }
    template <typename... Ts>
    inline std::string header(std::string const& tag, std::string stat, Ts... xs) {
#ifdef ALCHEMIST
        return tag + "[" + stat + "] " + header(tag, xs...);
#else
        return stat + "(" + tag + ") " + header(tag, xs...);
#endif
    }
}
//! @endcond


/**
 * @brief Invertible aggregators.
 *
 * Every operation is performed in constant time and space.
 * @{
 */
//! @brief Aggregates values by counting how many are evaluated as being `true`.
template <typename T>
class count {
  public:
    //! @brief The type of values aggregated.
    using type = T;

    //! @brief The type of the aggregation result, given the tag of the aggregated values.
    template <typename U>
    using result_type = common::tagged_tuple_t<count<U>, size_t>;

    //! @brief Default constructor.
    count() = default;

    //! @brief Combines aggregated values.
    count& operator+=(const count& o) {
        m_count += o.m_count;
        return *this;
    }

    //! @brief Erases a value from the aggregation set.
    void erase(T value) {
        if (value) m_count--;
    }

    //! @brief Inserts a new value to be aggregated.
    void insert(T value) {
        if (value) m_count++;
    }

    //! @brief The results of aggregation.
    template <typename U>
    result_type<U> result() const {
        return {m_count};
    }

    //! @brief The aggregator name.
    static std::string name() {
        return "count";
    }

    //! @brief Outputs the aggregator description.
    template <typename O>
    void header(O& os, std::string tag) const {
        os << details::header(tag, name());
    }

    //! @brief Printed results of aggregation.
    template <typename O>
    void output(O& os) const {
        os << std::get<0>(result<void>()) << " ";
    }

  private:
    //! @brief The counter.
    size_t m_count = 0;
};


//! @brief Aggregates values by counting how many distinct values are present.
template <typename T, bool only_finite = std::numeric_limits<T>::has_infinity>
class distinct {
  public:
    //! @brief The type of values aggregated.
    using type = T;

    //! @brief The type of the aggregation result, given the tag of the aggregated values.
    template <typename U>
    using result_type = common::tagged_tuple_t<distinct<U, only_finite>, size_t>;

    //! @brief Default constructor.
    distinct() = default;

    //! @brief Combines aggregated values.
    distinct& operator+=(const distinct& o) {
        for (auto const& x : o.m_counts)
            m_counts[x.first] += x.second;
        return *this;
    }

    //! @brief Erases a value from the aggregation set.
    void erase(T value) {
        if (--m_counts.at(value) == 0) m_counts.erase(value);
    }

    //! @brief Inserts a new value to be aggregated.
    void insert(T value) {
        ++m_counts[value];
    }

    //! @brief The results of aggregation.
    template <typename U>
    result_type<U> result() const {
        return {m_counts.size()};
    }

    //! @brief The aggregator name.
    static std::string name() {
        return "distinct";
    }

    //! @brief Outputs the aggregator description.
    template <typename O>
    void header(O& os, std::string tag) const {
        os << details::header(tag, name());
    }

    //! @brief Printed results of aggregation.
    template <typename O>
    void output(O& os) const {
        os << std::get<0>(result<void>()) << " ";
    }

  private:
    //! @brief Counters for every distinct item.
    std::unordered_map<T,size_t> m_counts;
};


//! @brief Aggregates values by summing them.
template <typename T, bool only_finite = std::numeric_limits<T>::has_infinity>
class sum {
  public:
    //! @brief The type of values aggregated.
    using type = T;

    //! @brief The type of the aggregation result, given the tag of the aggregated values.
    template <typename U>
    using result_type = common::tagged_tuple_t<sum<U, only_finite>, T>;

    //! @brief Default constructor.
    sum() = default;

    //! @brief Combines aggregated values.
    sum& operator+=(const sum& o) {
        m_sum += o.m_sum;
        return *this;
    }

    //! @brief Erases a value from the aggregation set.
    void erase(T value) {
        if (not only_finite or std::isfinite(value))
            m_sum -= value;
    }

    //! @brief Inserts a new value to be aggregated.
    void insert(T value) {
        if (not only_finite or std::isfinite(value)) {
            m_sum += value;
        }
    }

    //! @brief The results of aggregation.
    template <typename U>
    result_type<U> result() const {
        return {m_sum};
    }

    //! @brief The aggregator name.
    static std::string name() {
        return "sum";
    }

    //! @brief Outputs the aggregator description.
    template <typename O>
    void header(O& os, std::string tag) const {
        os << details::header(tag, name());
    }

    //! @brief Printed results of aggregation.
    template <typename O>
    void output(O& os) const {
        os << std::get<0>(result<void>()) << " ";
    }

  private:
    T m_sum = 0;
};


//! @brief Aggregates values by averaging.
template <typename T, bool only_finite = std::numeric_limits<T>::has_infinity>
class mean {
  public:
    //! @brief The type of values aggregated.
    using type = T;

    //! @brief The type of the aggregation result, given the tag of the aggregated values.
    template <typename U>
    using result_type = common::tagged_tuple_t<mean<U, only_finite>, T>;

    //! @brief Default constructor.
    mean() = default;

    //! @brief Combines aggregated values.
    mean& operator+=(const mean& o) {
        m_sum += o.m_sum;
        m_count += o.m_count;
        return *this;
    }

    //! @brief Erases a value from the aggregation set.
    void erase(T value) {
        if (not only_finite or std::isfinite(value)) {
            m_sum -= value;
            m_count--;
        }
    }

    //! @brief Inserts a new value to be aggregated.
    void insert(T value) {
        if (not only_finite or std::isfinite(value)) {
            m_sum += value;
            m_count++;
        }
    }

    //! @brief The results of aggregation.
    template <typename U>
    result_type<U> result() const {
        return {m_count == 0 ? std::numeric_limits<T>::quiet_NaN() : m_sum/m_count};
    }

    //! @brief The aggregator name.
    static std::string name() {
        return "mean";
    }

    //! @brief Outputs the aggregator description.
    template <typename O>
    void header(O& os, std::string tag) const {
        os << details::header(tag, name());
    }

    //! @brief Printed results of aggregation.
    template <typename O>
    void output(O& os) const {
        os << std::get<0>(result<void>()) << " ";
    }

  private:
    T m_sum = 0;
    size_t m_count = 0;
};


//! @brief Aggregates values by n-th moment.
template <typename T, char n, bool only_finite = std::numeric_limits<T>::has_infinity>
class moment {
  public:
    //! @brief The type of values aggregated.
    using type = T;

    //! @brief The type of the aggregation result, given the tag of the aggregated values.
    template <typename U>
    using result_type = common::tagged_tuple_t<moment<U, n, only_finite>, T>;

    //! @brief Default constructor.
    moment() = default;

    //! @brief Combines aggregated values.
    moment& operator+=(const moment& o) {
        m_sum += o.m_sum;
        m_count += o.m_count;
        return *this;
    }

    //! @brief Erases a value from the aggregation set.
    void erase(T value) {
        if (not only_finite or std::isfinite(value)) {
            m_sum -= pow(value, n);
            m_count--;
        }
    }

    //! @brief Inserts a new value to be aggregated.
    void insert(T value) {
        if (not only_finite or std::isfinite(value)) {
            m_sum += pow(value, n);
            m_count++;
        }
    }

    //! @brief The results of aggregation.
    template <typename U>
    result_type<U> result() const {
        return {m_count == 0 ? std::numeric_limits<T>::quiet_NaN() : pow(m_sum/m_count, real_t(1)/n)};
    }

    //! @brief The aggregator name.
    static std::string name() {
        return "moment" + std::to_string(int{n});
    }

    //! @brief Outputs the aggregator description.
    template <typename O>
    void header(O& os, std::string tag) const {
        os << details::header(tag, name());
    }

    //! @brief Printed results of aggregation.
    template <typename O>
    void output(O& os) const {
        os << std::get<0>(result<void>()) << " ";
    }

  private:
    T m_sum = 0;
    size_t m_count = 0;
};


//! @brief Aggregates values by standard deviation.
template <typename T, bool only_finite = std::numeric_limits<T>::has_infinity>
class deviation {
  public:
    //! @brief The type of values aggregated.
    using type = T;

    //! @brief The type of the aggregation result, given the tag of the aggregated values.
    template <typename U>
    using result_type = common::tagged_tuple_t<deviation<U, only_finite>, T>;

    //! @brief Default constructor.
    deviation() = default;

    //! @brief Combines aggregated values.
    deviation& operator+=(const deviation& o) {
        m_sum += o.m_sum;
        m_sqsum += o.m_sqsum;
        m_count += o.m_count;
        return *this;
    }

    //! @brief Erases a value from the aggregation set.
    void erase(T value) {
        if (not only_finite or std::isfinite(value)) {
            m_sum -= value;
            m_sqsum -= value*value;
            m_count--;
        }
    }

    //! @brief Inserts a new value to be aggregated.
    void insert(T value) {
        if (not only_finite or std::isfinite(value)) {
            m_sum += value;
            m_sqsum += value*value;
            m_count++;
        }
    }

    //! @brief The results of aggregation.
    template <typename U>
    result_type<U> result() const {
        if (m_count == 0) return {std::numeric_limits<T>::quiet_NaN()};
        T d2 = (m_sqsum*m_count-m_sum*m_sum)/m_count/m_count;
        T d1 = sqrt(d2);
        if (std::isfinite(d1) and (d1+1)*(d1+1) <= d2) ++d1;
        return {d1};
    }

    //! @brief The aggregator name.
    static std::string name() {
        return "dev";
    }

    //! @brief Outputs the aggregator description.
    template <typename O>
    void header(O& os, std::string tag) const {
        os << details::header(tag, name());
    }

    //! @brief Printed results of aggregation.
    template <typename O>
    void output(O& os) const {
        os << std::get<0>(result<void>()) << " ";
    }

  private:
    T m_sum = 0;
    T m_sqsum = 0;
    size_t m_count = 0;
};


//! @brief Aggregates values by mean and standard deviation.
template <typename T, bool only_finite = std::numeric_limits<T>::has_infinity>
class stats {
  public:
    //! @brief The type of values aggregated.
    using type = T;

    //! @brief The type of the aggregation result, given the tag of the aggregated values.
    template <typename U>
    using result_type = common::tagged_tuple_t<mean<U, only_finite>, T, deviation<U, only_finite>, T>;

    //! @brief Default constructor.
    stats() = default;

    //! @brief Combines aggregated values.
    stats& operator+=(const stats& o) {
        m_sum += o.m_sum;
        m_sqsum += o.m_sqsum;
        m_count += o.m_count;
        return *this;
    }

    //! @brief Erases a value from the aggregation set.
    void erase(T value) {
        if (not only_finite or std::isfinite(value)) {
            m_sum -= value;
            m_sqsum -= value*value;
            m_count--;
        }
    }

    //! @brief Inserts a new value to be aggregated.
    void insert(T value) {
        if (not only_finite or std::isfinite(value)) {
            m_sum += value;
            m_sqsum += value*value;
            m_count++;
        }
    }

    //! @brief The results of aggregation.
    template <typename U>
    result_type<U> result() const {
        if (m_count == 0) return {std::numeric_limits<T>::quiet_NaN(), std::numeric_limits<T>::quiet_NaN()};
        T d2 = (m_sqsum*m_count-m_sum*m_sum)/m_count/m_count;
        T d1 = sqrt(d2);
        if (std::isfinite(d1) and (d1+1)*(d1+1) <= d2) ++d1;
        return {m_sum/m_count, d1};
    }

    //! @brief The aggregator name.
    static std::string name() {
        return "mean-dev";
    }

    //! @brief Outputs the aggregator description.
    template <typename O>
    void header(O& os, std::string tag) const {
        os << details::header(tag, "mean", "dev");
    }

    //! @brief Printed results of aggregation.
    template <typename O>
    void output(O& os) const {
        auto res = result<void>();
        os << std::get<0>(res) << " " << std::get<1>(res) << " ";
    }

  private:
    T m_sum = 0;
    T m_sqsum = 0;
    size_t m_count = 0;
};
//! @}


/**
 * @brief Associative aggregators.
 *
 * Every operation is performed in constant time and space, but erasing is not supported.
 * @{
 */
//! @brief Aggregates values by taking the minimum (insert-only).
template <typename T, bool only_finite = std::numeric_limits<T>::has_infinity>
class min {
  public:
    //! @brief The type of values aggregated.
    using type = T;

    //! @brief The type of the aggregation result, given the tag of the aggregated values.
    template <typename U>
    using result_type = common::tagged_tuple_t<min<U, only_finite>, T>;

    //! @brief Default constructor.
    min() = default;

    //! @brief Combines aggregated values.
    min& operator+=(const min& o) {
        m_min = std::min(m_min, o.m_min);
        return *this;
    }

    //! @brief Erases a value from the aggregation set (not supported).
    void erase(T) {
        assert(false);
    }

    //! @brief Inserts a new value to be aggregated.
    void insert(T value) {
        if (not only_finite or std::isfinite(value)) {
            m_min = std::min(m_min, value);
        }
    }

    //! @brief The results of aggregation.
    template <typename U>
    result_type<U> result() const {
        return {m_min};
    }

    //! @brief The aggregator name.
    static std::string name() {
        return "min";
    }

    //! @brief Outputs the aggregator description.
    template <typename O>
    void header(O& os, std::string tag) const {
        os << details::header(tag, name());
    }

    //! @brief Printed results of aggregation.
    template <typename O>
    void output(O& os) const {
        os << std::get<0>(result<void>()) << " ";
    }

  private:
    T m_min = std::numeric_limits<T>::has_infinity ? std::numeric_limits<T>::infinity() : std::numeric_limits<T>::max();
};


//! @brief Aggregates values by taking the minimum (insert-only).
template <typename T, bool only_finite = std::numeric_limits<T>::has_infinity>
class max {
  public:
    //! @brief The type of values aggregated.
    using type = T;

    //! @brief The type of the aggregation result, given the tag of the aggregated values.
    template <typename U>
    using result_type = common::tagged_tuple_t<max<U, only_finite>, T>;

    //! @brief Default constructor.
    max() = default;

    //! @brief Combines aggregated values.
    max& operator+=(const max& o) {
        m_max = std::max(m_max, o.m_max);
        return *this;
    }

    //! @brief Erases a value from the aggregation set (not supported).
    void erase(T) {
        assert(false);
    }

    //! @brief Inserts a new value to be aggregated.
    void insert(T value) {
        if (not only_finite or std::isfinite(value)) {
            m_max = std::max(m_max, value);
        }
    }

    //! @brief The results of aggregation.
    template <typename U>
    result_type<U> result() const {
        return {m_max};
    }

    //! @brief The aggregator name.
    static std::string name() {
        return "max";
    }

    //! @brief Outputs the aggregator description.
    template <typename O>
    void header(O& os, std::string tag) const {
        os << details::header(tag, name());
    }

    //! @brief Printed results of aggregation.
    template <typename O>
    void output(O& os) const {
        os << std::get<0>(result<void>()) << " ";
    }

  private:
    T m_max = std::numeric_limits<T>::has_infinity ? -std::numeric_limits<T>::infinity() : std::numeric_limits<T>::lowest();
};
//! @}


/**
 * @brief Non-associative aggregators.
 *
 * Insert/erase are performed in constant time. Space and output operations are linear.
 * @{
 */
/**
 * @brief Aggregates values by maintaining their quantiles.
 *
 * @param insert_only Whether erase should be supported or not.
 * @param qs The required quantiles.
 */
template <typename T, bool only_finite, bool insert_only, char... qs>
class quantile;

//! @cond INTERNAL
namespace details {
    //! @brief The aggregator description for a quantile.
    inline std::string quant_repr(char q) {
        if (q == 0)   return "min";
        if (q == 100) return "max";
        return "q" + std::to_string(int{q});
    }

    //! @brief The type of the aggregation result, given the tag of the aggregated values.
    template <typename U, typename T, bool only_finite, bool insert_only, char... qs>
    using quantile_result_type = common::tagged_tuple<common::type_sequence<quantile<U, only_finite, insert_only, qs>...>, common::type_sequence<std::enable_if_t<qs==qs, T>...>>;

    //! @brief The results of aggregation for quantile.
    template <typename T, size_t n>
    std::array<T,n> quantiles(std::vector<T>& ev, const std::array<char,n>& quantiles) {
        std::array<T,n> res;
        std::vector<size_t> iv;
        for (int q : quantiles) {
            int r = q*(ev.size()-1);
            iv.push_back(r/100);
            if (r % 100 > 0) iv.push_back(r/100 + 1);
        }
        common::nth_elements(ev.begin(), ev.end(), iv.begin(), iv.end());
        for (size_t i=0; i<quantiles.size(); ++i) {
            int q = quantiles[i];
            int r = q*(ev.size()-1);
            auto v = ev.begin() + (r/100);
            r %= 100;
            res[i] = r > 0 ? ((*v)*(100-r) + (*(v+1))*r)/100 : *v;
        }
        return res;
    }

    //! @brief The results of aggregation for quantile as tuple.
    template <typename U, typename T, bool only_finite, bool insert_only, char... qs, size_t... is>
    quantile_result_type<U, T, only_finite, insert_only, qs...> quantiles_tuple(quantile<T, only_finite, insert_only, qs...> const&, std::vector<T>& ev, const std::array<char,sizeof...(qs)>& quantiles, std::index_sequence<is...>) {
        std::array<T,sizeof...(qs)> r = details::quantiles(ev, quantiles);
        return {r[is]...};
    }

    //! @brief Prints the results of aggregation for quantile (empty case).
    template <typename O, typename T>
    void quantile_output(O&, T&&, std::index_sequence<>) {}

    //! @brief Prints the results of aggregation for quantile.
    template <typename O, typename T, size_t i, size_t... is>
    void quantile_output(O& os, T&& r, std::index_sequence<i, is...>) {
        os << std::get<i>(r) << " ";
        quantile_output(os, r, std::index_sequence<is...>{});
    }
}
//! @endcond

//! @brief Implementation supporting erase.
template <typename T, bool only_finite, char... qs>
class quantile<T, only_finite, false, qs...> {
  public:
    //! @brief The type of values aggregated.
    using type = T;

    //! @brief The type of the aggregation result, given the tag of the aggregated values.
    template <typename U>
    using result_type = details::quantile_result_type<U, T, only_finite, false, qs...>;

    //! @brief Default constructor.
    quantile() = default;

    //! @brief Combines aggregated values.
    quantile& operator+=(const quantile& o) {
        m_values.insert(o.m_values.begin(), o.m_values.end());
        return *this;
    }

    //! @brief Erases a value from the aggregation set.
    void erase(T value) {
        if (not only_finite or std::isfinite(value))
            m_values.erase(m_values.find(value));
    }

    //! @brief Inserts a new value to be aggregated.
    void insert(T value) {
        if (not only_finite or std::isfinite(value))
            m_values.insert(value);
    }

    //! @brief The results of aggregation.
    template <typename U>
    result_type<U> result() const {
        std::vector<T> ev(m_values.begin(), m_values.end());
        return details::quantiles_tuple<U>(*this, ev, m_quantiles, std::make_index_sequence<sizeof...(qs)>{});
    }

    //! @brief The aggregator name.
    static std::string name() {
        std::array<std::string, sizeof...(qs)> v = {details::quant_repr(qs)...};
        for (size_t i = 1; i < v.size(); ++i) v[0] += "-" + v[i];
        return v[0];
    }

    //! @brief Outputs the aggregator description.
    template <typename O>
    void header(O& os, std::string tag) const {
        os << details::header(tag, details::quant_repr(qs)...);
    }

    //! @brief Printed results of aggregation.
    template <typename O>
    void output(O& os) const {
        details::quantile_output(os, result<void>(), std::make_index_sequence<sizeof...(qs)>{});
    }

  private:
    const std::array<char, sizeof...(qs)> m_quantiles = {qs...};
    std::unordered_multiset<T> m_values;
};

//! @brief Implementation not supporting erase.
template <typename T, bool only_finite, char... qs>
class quantile<T, only_finite, true, qs...> {
  public:
    //! @brief The type of values aggregated.
    using type = T;

    //! @brief The type of the aggregation result, given the tag of the aggregated values.
    template <typename U>
    using result_type = details::quantile_result_type<U, T, only_finite, true, qs...>;

    //! @brief Default constructor.
    quantile() = default;

    //! @brief Combines aggregated values.
    quantile& operator+=(const quantile& o) {
        m_values.insert(m_values.end(), o.m_values.begin(), o.m_values.end());
        return *this;
    }

    //! @brief Erases a value from the aggregation set.
    void erase(T) {
        assert(false);
    }

    //! @brief Inserts a new value to be aggregated.
    void insert(T value) {
        if (not only_finite or std::isfinite(value))
            m_values.push_back(value);
    }

    //! @brief The results of aggregation.
    template <typename U>
    result_type<U> result() const {
        return details::quantiles_tuple<U>(*this, (std::vector<T>&)m_values, m_quantiles, std::make_index_sequence<sizeof...(qs)>{});
    }

    //! @brief The aggregator name.
    static std::string name() {
        std::array<std::string, sizeof...(qs)> v = {details::quant_repr(qs)...};
        for (size_t i = 1; i < v.size(); ++i) v[0] += "-" + v[i];
        return v[0];
    }

    //! @brief Outputs the aggregator description.
    template <typename O>
    void header(O& os, std::string tag) const {
        os << details::header(tag, details::quant_repr(qs)...);
    }

    //! @brief Printed results of aggregation.
    template <typename O>
    void output(O& os) const {
        details::quantile_output(os, result<void>(), std::make_index_sequence<sizeof...(qs)>{});
    }

  private:
    const std::array<char, sizeof...(qs)> m_quantiles = {qs...};
    std::vector<T> m_values;
};


//! @brief Aggregates values by maintaining their minimum.
template <typename T, bool only_finite = std::numeric_limits<T>::has_infinity, bool insert_only = false>
using minimum = quantile<T,only_finite,insert_only,0>;


//! @brief Aggregates values by maintaining their median.
template <typename T, bool only_finite = std::numeric_limits<T>::has_infinity, bool insert_only = false>
using median = quantile<T,only_finite,insert_only,50>;


//! @brief Aggregates values by maintaining their maximum.
template <typename T, bool only_finite = std::numeric_limits<T>::has_infinity, bool insert_only = false>
using maximum = quantile<T,only_finite,insert_only,100>;


//! @brief Aggregates values by maintaining their minimum, 25% quartile, median, 75% quartile and maximum.
template <typename T, bool only_finite = std::numeric_limits<T>::has_infinity, bool insert_only = false>
using quartile = quantile<T,only_finite,insert_only,0,25,50,75,100>;
//! @}


/**
 * @brief Chains multiple aggregators together into a single object.
 *
 * Uses the value type of the first aggregator.
 * Supports erase only if supported by every aggregator.
 */
template <typename... Ts>
class combine : public Ts... {
  public:
    //! @brief The type of values aggregated.
    using type = typename common::type_sequence<Ts...>::front::type;

    //! @brief The type of the aggregation result, given the tag of the aggregated values.
    template <typename U>
    using result_type = common::tagged_tuple_cat<typename Ts::template result_type<U>...>;

    //! @brief Default constructor.
    combine() = default;

    //! @brief Combines aggregated values.
    combine& operator+=(const combine& o) {
        common::details::ignore(Ts::operator+=(o)...);
        return *this;
    }

    //! @brief Erases a value from the aggregation set.
    void erase(type value) {
        common::details::ignore((Ts::erase(value),0)...);
    }

    //! @brief Inserts a new value to be aggregated.
    void insert(type value) {
        common::details::ignore((Ts::insert(value),0)...);
    }

    //! @brief The results of aggregation.
    template <typename U>
    result_type<U> result() const {
        result_type<U> r;
        common::details::ignore((r = Ts::template result<U>())...);
        return r;
    }

    //! @brief The aggregator name.
    static std::string name() {
        std::array<std::string, sizeof...(Ts)> v = {Ts::name()...};
        for (size_t i = 1; i < v.size(); ++i) v[0] += "-" + v[i];
        return v[0];
    }

    //! @brief Outputs the aggregator description.
    template <typename O>
    void header(O& os, std::string tag) const {
        header_impl(os, tag, common::type_sequence<Ts...>());
    }

    //! @brief Printed results of aggregation.
    template <typename O>
    void output(O& os) const {
        output_impl(os, common::type_sequence<Ts...>());
    }

  private:
    //! @brief Outputs the aggregator description.
    template <typename O, typename S, typename... Ss>
    void header_impl(O& os, std::string& tag, common::type_sequence<S,Ss...>) const {
        S::header(os, tag);
        header_impl(os, tag, common::type_sequence<Ss...>());
    }
    template <typename O>
    void header_impl(O&, std::string&, common::type_sequence<>) const {}

    //! @brief Printed results of aggregation.
    template <typename O, typename S, typename... Ss>
    void output_impl(O& os, common::type_sequence<S,Ss...>) const {
        S::output(os);
        output_impl(os, common::type_sequence<Ss...>());
    }
    template <typename O>
    void output_impl(O&, common::type_sequence<>) const {}
};


}


}

#endif // FCPP_OPTION_AGGREGATOR_H_
>>>>>>> 56228670
<|MERGE_RESOLUTION|>--- conflicted
+++ resolved
@@ -1,4 +1,3 @@
-<<<<<<< HEAD
 // Copyright © 2020 Giorgio Audrito. All Rights Reserved.
 
 /**
@@ -103,12 +102,14 @@
     }
 
     //! @brief Outputs the aggregator description.
-    void header(std::ostream& os, std::string tag) const {
+    template <typename O>
+    void header(O& os, std::string tag) const {
         os << details::header(tag, name());
     }
 
     //! @brief Printed results of aggregation.
-    void output(std::ostream& os) const {
+    template <typename O>
+    void output(O& os) const {
         os << std::get<0>(result<void>()) << " ";
     }
 
@@ -161,12 +162,14 @@
     }
 
     //! @brief Outputs the aggregator description.
-    void header(std::ostream& os, std::string tag) const {
+    template <typename O>
+    void header(O& os, std::string tag) const {
         os << details::header(tag, name());
     }
 
     //! @brief Printed results of aggregation.
-    void output(std::ostream& os) const {
+    template <typename O>
+    void output(O& os) const {
         os << std::get<0>(result<void>()) << " ";
     }
 
@@ -221,12 +224,14 @@
     }
 
     //! @brief Outputs the aggregator description.
-    void header(std::ostream& os, std::string tag) const {
+    template <typename O>
+    void header(O& os, std::string tag) const {
         os << details::header(tag, name());
     }
 
     //! @brief Printed results of aggregation.
-    void output(std::ostream& os) const {
+    template <typename O>
+    void output(O& os) const {
         os << std::get<0>(result<void>()) << " ";
     }
 
@@ -284,12 +289,14 @@
     }
 
     //! @brief Outputs the aggregator description.
-    void header(std::ostream& os, std::string tag) const {
+    template <typename O>
+    void header(O& os, std::string tag) const {
         os << details::header(tag, name());
     }
 
     //! @brief Printed results of aggregation.
-    void output(std::ostream& os) const {
+    template <typename O>
+    void output(O& os) const {
         os << std::get<0>(result<void>()) << " ";
     }
 
@@ -348,12 +355,14 @@
     }
 
     //! @brief Outputs the aggregator description.
-    void header(std::ostream& os, std::string tag) const {
+    template <typename O>
+    void header(O& os, std::string tag) const {
         os << details::header(tag, name());
     }
 
     //! @brief Printed results of aggregation.
-    void output(std::ostream& os) const {
+    template <typename O>
+    void output(O& os) const {
         os << std::get<0>(result<void>()) << " ";
     }
 
@@ -419,12 +428,14 @@
     }
 
     //! @brief Outputs the aggregator description.
-    void header(std::ostream& os, std::string tag) const {
+    template <typename O>
+    void header(O& os, std::string tag) const {
         os << details::header(tag, name());
     }
 
     //! @brief Printed results of aggregation.
-    void output(std::ostream& os) const {
+    template <typename O>
+    void output(O& os) const {
         os << std::get<0>(result<void>()) << " ";
     }
 
@@ -491,12 +502,14 @@
     }
 
     //! @brief Outputs the aggregator description.
-    void header(std::ostream& os, std::string tag) const {
+    template <typename O>
+    void header(O& os, std::string tag) const {
         os << details::header(tag, "mean", "dev");
     }
 
     //! @brief Printed results of aggregation.
-    void output(std::ostream& os) const {
+    template <typename O>
+    void output(O& os) const {
         auto res = result<void>();
         os << std::get<0>(res) << " " << std::get<1>(res) << " ";
     }
@@ -559,12 +572,14 @@
     }
 
     //! @brief Outputs the aggregator description.
-    void header(std::ostream& os, std::string tag) const {
+    template <typename O>
+    void header(O& os, std::string tag) const {
         os << details::header(tag, name());
     }
 
     //! @brief Printed results of aggregation.
-    void output(std::ostream& os) const {
+    template <typename O>
+    void output(O& os) const {
         os << std::get<0>(result<void>()) << " ";
     }
 
@@ -617,12 +632,14 @@
     }
 
     //! @brief Outputs the aggregator description.
-    void header(std::ostream& os, std::string tag) const {
+    template <typename O>
+    void header(O& os, std::string tag) const {
         os << details::header(tag, name());
     }
 
     //! @brief Printed results of aggregation.
-    void output(std::ostream& os) const {
+    template <typename O>
+    void output(O& os) const {
         os << std::get<0>(result<void>()) << " ";
     }
 
@@ -689,12 +706,12 @@
     }
 
     //! @brief Prints the results of aggregation for quantile (empty case).
-    template <typename T>
-    void quantile_output(std::ostream&, T&&, std::index_sequence<>) {}
+    template <typename O, typename T>
+    void quantile_output(O&, T&&, std::index_sequence<>) {}
 
     //! @brief Prints the results of aggregation for quantile.
-    template <typename T, size_t i, size_t... is>
-    void quantile_output(std::ostream& os, T&& r, std::index_sequence<i, is...>) {
+    template <typename O, typename T, size_t i, size_t... is>
+    void quantile_output(O& os, T&& r, std::index_sequence<i, is...>) {
         os << std::get<i>(r) << " ";
         quantile_output(os, r, std::index_sequence<is...>{});
     }
@@ -748,12 +765,14 @@
     }
 
     //! @brief Outputs the aggregator description.
-    void header(std::ostream& os, std::string tag) const {
+    template <typename O>
+    void header(O& os, std::string tag) const {
         os << details::header(tag, details::quant_repr(qs)...);
     }
 
     //! @brief Printed results of aggregation.
-    void output(std::ostream& os) const {
+    template <typename O>
+    void output(O& os) const {
         details::quantile_output(os, result<void>(), std::make_index_sequence<sizeof...(qs)>{});
     }
 
@@ -807,12 +826,14 @@
     }
 
     //! @brief Outputs the aggregator description.
-    void header(std::ostream& os, std::string tag) const {
+    template <typename O>
+    void header(O& os, std::string tag) const {
         os << details::header(tag, details::quant_repr(qs)...);
     }
 
     //! @brief Printed results of aggregation.
-    void output(std::ostream& os) const {
+    template <typename O>
+    void output(O& os) const {
         details::quantile_output(os, result<void>(), std::make_index_sequence<sizeof...(qs)>{});
     }
 
@@ -894,958 +915,6 @@
     }
 
     //! @brief Outputs the aggregator description.
-    void header(std::ostream& os, std::string tag) const {
-        header_impl(os, tag, common::type_sequence<Ts...>());
-    }
-
-    //! @brief Printed results of aggregation.
-    void output(std::ostream& os) const {
-        output_impl(os, common::type_sequence<Ts...>());
-    }
-
-  private:
-    //! @brief Outputs the aggregator description.
-    template <typename S, typename... Ss>
-    void header_impl(std::ostream& os, std::string& tag, common::type_sequence<S,Ss...>) const {
-        S::header(os, tag);
-        header_impl(os, tag, common::type_sequence<Ss...>());
-    }
-    void header_impl(std::ostream&, std::string&, common::type_sequence<>) const {}
-
-    //! @brief Printed results of aggregation.
-    template <typename S, typename... Ss>
-    void output_impl(std::ostream& os, common::type_sequence<S,Ss...>) const {
-        S::output(os);
-        output_impl(os, common::type_sequence<Ss...>());
-    }
-    void output_impl(std::ostream&, common::type_sequence<>) const {}
-};
-
-
-}
-
-
-}
-
-#endif // FCPP_OPTION_AGGREGATOR_H_
-=======
-// Copyright © 2020 Giorgio Audrito. All Rights Reserved.
-
-/**
- * @file aggregator.hpp
- * @brief Data structures printing aggregations of data to standard output.
- */
-
-#ifndef FCPP_OPTION_AGGREGATOR_H_
-#define FCPP_OPTION_AGGREGATOR_H_
-
-#include <cassert>
-#include <cmath>
-
-#include <algorithm>
-#include <array>
-#include <limits>
-#include <ostream>
-#include <unordered_set>
-#include <unordered_map>
-#include <string>
-#include <vector>
-
-#include "lib/settings.hpp"
-#include "lib/common/algorithm.hpp"
-#include "lib/common/tagged_tuple.hpp"
-
-
-/**
- * @brief Namespace containing all the objects in the FCPP library.
- */
-namespace fcpp {
-
-
-/**
- * @brief Namespace containing data aggregators.
- */
-namespace aggregator {
-
-
-//! @cond INTERNAL
-namespace details {
-    inline std::string header(std::string const&) {
-        return "";
-    }
-    template <typename... Ts>
-    inline std::string header(std::string const& tag, std::string stat, Ts... xs) {
-#ifdef ALCHEMIST
-        return tag + "[" + stat + "] " + header(tag, xs...);
-#else
-        return stat + "(" + tag + ") " + header(tag, xs...);
-#endif
-    }
-}
-//! @endcond
-
-
-/**
- * @brief Invertible aggregators.
- *
- * Every operation is performed in constant time and space.
- * @{
- */
-//! @brief Aggregates values by counting how many are evaluated as being `true`.
-template <typename T>
-class count {
-  public:
-    //! @brief The type of values aggregated.
-    using type = T;
-
-    //! @brief The type of the aggregation result, given the tag of the aggregated values.
-    template <typename U>
-    using result_type = common::tagged_tuple_t<count<U>, size_t>;
-
-    //! @brief Default constructor.
-    count() = default;
-
-    //! @brief Combines aggregated values.
-    count& operator+=(const count& o) {
-        m_count += o.m_count;
-        return *this;
-    }
-
-    //! @brief Erases a value from the aggregation set.
-    void erase(T value) {
-        if (value) m_count--;
-    }
-
-    //! @brief Inserts a new value to be aggregated.
-    void insert(T value) {
-        if (value) m_count++;
-    }
-
-    //! @brief The results of aggregation.
-    template <typename U>
-    result_type<U> result() const {
-        return {m_count};
-    }
-
-    //! @brief The aggregator name.
-    static std::string name() {
-        return "count";
-    }
-
-    //! @brief Outputs the aggregator description.
-    template <typename O>
-    void header(O& os, std::string tag) const {
-        os << details::header(tag, name());
-    }
-
-    //! @brief Printed results of aggregation.
-    template <typename O>
-    void output(O& os) const {
-        os << std::get<0>(result<void>()) << " ";
-    }
-
-  private:
-    //! @brief The counter.
-    size_t m_count = 0;
-};
-
-
-//! @brief Aggregates values by counting how many distinct values are present.
-template <typename T, bool only_finite = std::numeric_limits<T>::has_infinity>
-class distinct {
-  public:
-    //! @brief The type of values aggregated.
-    using type = T;
-
-    //! @brief The type of the aggregation result, given the tag of the aggregated values.
-    template <typename U>
-    using result_type = common::tagged_tuple_t<distinct<U, only_finite>, size_t>;
-
-    //! @brief Default constructor.
-    distinct() = default;
-
-    //! @brief Combines aggregated values.
-    distinct& operator+=(const distinct& o) {
-        for (auto const& x : o.m_counts)
-            m_counts[x.first] += x.second;
-        return *this;
-    }
-
-    //! @brief Erases a value from the aggregation set.
-    void erase(T value) {
-        if (--m_counts.at(value) == 0) m_counts.erase(value);
-    }
-
-    //! @brief Inserts a new value to be aggregated.
-    void insert(T value) {
-        ++m_counts[value];
-    }
-
-    //! @brief The results of aggregation.
-    template <typename U>
-    result_type<U> result() const {
-        return {m_counts.size()};
-    }
-
-    //! @brief The aggregator name.
-    static std::string name() {
-        return "distinct";
-    }
-
-    //! @brief Outputs the aggregator description.
-    template <typename O>
-    void header(O& os, std::string tag) const {
-        os << details::header(tag, name());
-    }
-
-    //! @brief Printed results of aggregation.
-    template <typename O>
-    void output(O& os) const {
-        os << std::get<0>(result<void>()) << " ";
-    }
-
-  private:
-    //! @brief Counters for every distinct item.
-    std::unordered_map<T,size_t> m_counts;
-};
-
-
-//! @brief Aggregates values by summing them.
-template <typename T, bool only_finite = std::numeric_limits<T>::has_infinity>
-class sum {
-  public:
-    //! @brief The type of values aggregated.
-    using type = T;
-
-    //! @brief The type of the aggregation result, given the tag of the aggregated values.
-    template <typename U>
-    using result_type = common::tagged_tuple_t<sum<U, only_finite>, T>;
-
-    //! @brief Default constructor.
-    sum() = default;
-
-    //! @brief Combines aggregated values.
-    sum& operator+=(const sum& o) {
-        m_sum += o.m_sum;
-        return *this;
-    }
-
-    //! @brief Erases a value from the aggregation set.
-    void erase(T value) {
-        if (not only_finite or std::isfinite(value))
-            m_sum -= value;
-    }
-
-    //! @brief Inserts a new value to be aggregated.
-    void insert(T value) {
-        if (not only_finite or std::isfinite(value)) {
-            m_sum += value;
-        }
-    }
-
-    //! @brief The results of aggregation.
-    template <typename U>
-    result_type<U> result() const {
-        return {m_sum};
-    }
-
-    //! @brief The aggregator name.
-    static std::string name() {
-        return "sum";
-    }
-
-    //! @brief Outputs the aggregator description.
-    template <typename O>
-    void header(O& os, std::string tag) const {
-        os << details::header(tag, name());
-    }
-
-    //! @brief Printed results of aggregation.
-    template <typename O>
-    void output(O& os) const {
-        os << std::get<0>(result<void>()) << " ";
-    }
-
-  private:
-    T m_sum = 0;
-};
-
-
-//! @brief Aggregates values by averaging.
-template <typename T, bool only_finite = std::numeric_limits<T>::has_infinity>
-class mean {
-  public:
-    //! @brief The type of values aggregated.
-    using type = T;
-
-    //! @brief The type of the aggregation result, given the tag of the aggregated values.
-    template <typename U>
-    using result_type = common::tagged_tuple_t<mean<U, only_finite>, T>;
-
-    //! @brief Default constructor.
-    mean() = default;
-
-    //! @brief Combines aggregated values.
-    mean& operator+=(const mean& o) {
-        m_sum += o.m_sum;
-        m_count += o.m_count;
-        return *this;
-    }
-
-    //! @brief Erases a value from the aggregation set.
-    void erase(T value) {
-        if (not only_finite or std::isfinite(value)) {
-            m_sum -= value;
-            m_count--;
-        }
-    }
-
-    //! @brief Inserts a new value to be aggregated.
-    void insert(T value) {
-        if (not only_finite or std::isfinite(value)) {
-            m_sum += value;
-            m_count++;
-        }
-    }
-
-    //! @brief The results of aggregation.
-    template <typename U>
-    result_type<U> result() const {
-        return {m_count == 0 ? std::numeric_limits<T>::quiet_NaN() : m_sum/m_count};
-    }
-
-    //! @brief The aggregator name.
-    static std::string name() {
-        return "mean";
-    }
-
-    //! @brief Outputs the aggregator description.
-    template <typename O>
-    void header(O& os, std::string tag) const {
-        os << details::header(tag, name());
-    }
-
-    //! @brief Printed results of aggregation.
-    template <typename O>
-    void output(O& os) const {
-        os << std::get<0>(result<void>()) << " ";
-    }
-
-  private:
-    T m_sum = 0;
-    size_t m_count = 0;
-};
-
-
-//! @brief Aggregates values by n-th moment.
-template <typename T, char n, bool only_finite = std::numeric_limits<T>::has_infinity>
-class moment {
-  public:
-    //! @brief The type of values aggregated.
-    using type = T;
-
-    //! @brief The type of the aggregation result, given the tag of the aggregated values.
-    template <typename U>
-    using result_type = common::tagged_tuple_t<moment<U, n, only_finite>, T>;
-
-    //! @brief Default constructor.
-    moment() = default;
-
-    //! @brief Combines aggregated values.
-    moment& operator+=(const moment& o) {
-        m_sum += o.m_sum;
-        m_count += o.m_count;
-        return *this;
-    }
-
-    //! @brief Erases a value from the aggregation set.
-    void erase(T value) {
-        if (not only_finite or std::isfinite(value)) {
-            m_sum -= pow(value, n);
-            m_count--;
-        }
-    }
-
-    //! @brief Inserts a new value to be aggregated.
-    void insert(T value) {
-        if (not only_finite or std::isfinite(value)) {
-            m_sum += pow(value, n);
-            m_count++;
-        }
-    }
-
-    //! @brief The results of aggregation.
-    template <typename U>
-    result_type<U> result() const {
-        return {m_count == 0 ? std::numeric_limits<T>::quiet_NaN() : pow(m_sum/m_count, real_t(1)/n)};
-    }
-
-    //! @brief The aggregator name.
-    static std::string name() {
-        return "moment" + std::to_string(int{n});
-    }
-
-    //! @brief Outputs the aggregator description.
-    template <typename O>
-    void header(O& os, std::string tag) const {
-        os << details::header(tag, name());
-    }
-
-    //! @brief Printed results of aggregation.
-    template <typename O>
-    void output(O& os) const {
-        os << std::get<0>(result<void>()) << " ";
-    }
-
-  private:
-    T m_sum = 0;
-    size_t m_count = 0;
-};
-
-
-//! @brief Aggregates values by standard deviation.
-template <typename T, bool only_finite = std::numeric_limits<T>::has_infinity>
-class deviation {
-  public:
-    //! @brief The type of values aggregated.
-    using type = T;
-
-    //! @brief The type of the aggregation result, given the tag of the aggregated values.
-    template <typename U>
-    using result_type = common::tagged_tuple_t<deviation<U, only_finite>, T>;
-
-    //! @brief Default constructor.
-    deviation() = default;
-
-    //! @brief Combines aggregated values.
-    deviation& operator+=(const deviation& o) {
-        m_sum += o.m_sum;
-        m_sqsum += o.m_sqsum;
-        m_count += o.m_count;
-        return *this;
-    }
-
-    //! @brief Erases a value from the aggregation set.
-    void erase(T value) {
-        if (not only_finite or std::isfinite(value)) {
-            m_sum -= value;
-            m_sqsum -= value*value;
-            m_count--;
-        }
-    }
-
-    //! @brief Inserts a new value to be aggregated.
-    void insert(T value) {
-        if (not only_finite or std::isfinite(value)) {
-            m_sum += value;
-            m_sqsum += value*value;
-            m_count++;
-        }
-    }
-
-    //! @brief The results of aggregation.
-    template <typename U>
-    result_type<U> result() const {
-        if (m_count == 0) return {std::numeric_limits<T>::quiet_NaN()};
-        T d2 = (m_sqsum*m_count-m_sum*m_sum)/m_count/m_count;
-        T d1 = sqrt(d2);
-        if (std::isfinite(d1) and (d1+1)*(d1+1) <= d2) ++d1;
-        return {d1};
-    }
-
-    //! @brief The aggregator name.
-    static std::string name() {
-        return "dev";
-    }
-
-    //! @brief Outputs the aggregator description.
-    template <typename O>
-    void header(O& os, std::string tag) const {
-        os << details::header(tag, name());
-    }
-
-    //! @brief Printed results of aggregation.
-    template <typename O>
-    void output(O& os) const {
-        os << std::get<0>(result<void>()) << " ";
-    }
-
-  private:
-    T m_sum = 0;
-    T m_sqsum = 0;
-    size_t m_count = 0;
-};
-
-
-//! @brief Aggregates values by mean and standard deviation.
-template <typename T, bool only_finite = std::numeric_limits<T>::has_infinity>
-class stats {
-  public:
-    //! @brief The type of values aggregated.
-    using type = T;
-
-    //! @brief The type of the aggregation result, given the tag of the aggregated values.
-    template <typename U>
-    using result_type = common::tagged_tuple_t<mean<U, only_finite>, T, deviation<U, only_finite>, T>;
-
-    //! @brief Default constructor.
-    stats() = default;
-
-    //! @brief Combines aggregated values.
-    stats& operator+=(const stats& o) {
-        m_sum += o.m_sum;
-        m_sqsum += o.m_sqsum;
-        m_count += o.m_count;
-        return *this;
-    }
-
-    //! @brief Erases a value from the aggregation set.
-    void erase(T value) {
-        if (not only_finite or std::isfinite(value)) {
-            m_sum -= value;
-            m_sqsum -= value*value;
-            m_count--;
-        }
-    }
-
-    //! @brief Inserts a new value to be aggregated.
-    void insert(T value) {
-        if (not only_finite or std::isfinite(value)) {
-            m_sum += value;
-            m_sqsum += value*value;
-            m_count++;
-        }
-    }
-
-    //! @brief The results of aggregation.
-    template <typename U>
-    result_type<U> result() const {
-        if (m_count == 0) return {std::numeric_limits<T>::quiet_NaN(), std::numeric_limits<T>::quiet_NaN()};
-        T d2 = (m_sqsum*m_count-m_sum*m_sum)/m_count/m_count;
-        T d1 = sqrt(d2);
-        if (std::isfinite(d1) and (d1+1)*(d1+1) <= d2) ++d1;
-        return {m_sum/m_count, d1};
-    }
-
-    //! @brief The aggregator name.
-    static std::string name() {
-        return "mean-dev";
-    }
-
-    //! @brief Outputs the aggregator description.
-    template <typename O>
-    void header(O& os, std::string tag) const {
-        os << details::header(tag, "mean", "dev");
-    }
-
-    //! @brief Printed results of aggregation.
-    template <typename O>
-    void output(O& os) const {
-        auto res = result<void>();
-        os << std::get<0>(res) << " " << std::get<1>(res) << " ";
-    }
-
-  private:
-    T m_sum = 0;
-    T m_sqsum = 0;
-    size_t m_count = 0;
-};
-//! @}
-
-
-/**
- * @brief Associative aggregators.
- *
- * Every operation is performed in constant time and space, but erasing is not supported.
- * @{
- */
-//! @brief Aggregates values by taking the minimum (insert-only).
-template <typename T, bool only_finite = std::numeric_limits<T>::has_infinity>
-class min {
-  public:
-    //! @brief The type of values aggregated.
-    using type = T;
-
-    //! @brief The type of the aggregation result, given the tag of the aggregated values.
-    template <typename U>
-    using result_type = common::tagged_tuple_t<min<U, only_finite>, T>;
-
-    //! @brief Default constructor.
-    min() = default;
-
-    //! @brief Combines aggregated values.
-    min& operator+=(const min& o) {
-        m_min = std::min(m_min, o.m_min);
-        return *this;
-    }
-
-    //! @brief Erases a value from the aggregation set (not supported).
-    void erase(T) {
-        assert(false);
-    }
-
-    //! @brief Inserts a new value to be aggregated.
-    void insert(T value) {
-        if (not only_finite or std::isfinite(value)) {
-            m_min = std::min(m_min, value);
-        }
-    }
-
-    //! @brief The results of aggregation.
-    template <typename U>
-    result_type<U> result() const {
-        return {m_min};
-    }
-
-    //! @brief The aggregator name.
-    static std::string name() {
-        return "min";
-    }
-
-    //! @brief Outputs the aggregator description.
-    template <typename O>
-    void header(O& os, std::string tag) const {
-        os << details::header(tag, name());
-    }
-
-    //! @brief Printed results of aggregation.
-    template <typename O>
-    void output(O& os) const {
-        os << std::get<0>(result<void>()) << " ";
-    }
-
-  private:
-    T m_min = std::numeric_limits<T>::has_infinity ? std::numeric_limits<T>::infinity() : std::numeric_limits<T>::max();
-};
-
-
-//! @brief Aggregates values by taking the minimum (insert-only).
-template <typename T, bool only_finite = std::numeric_limits<T>::has_infinity>
-class max {
-  public:
-    //! @brief The type of values aggregated.
-    using type = T;
-
-    //! @brief The type of the aggregation result, given the tag of the aggregated values.
-    template <typename U>
-    using result_type = common::tagged_tuple_t<max<U, only_finite>, T>;
-
-    //! @brief Default constructor.
-    max() = default;
-
-    //! @brief Combines aggregated values.
-    max& operator+=(const max& o) {
-        m_max = std::max(m_max, o.m_max);
-        return *this;
-    }
-
-    //! @brief Erases a value from the aggregation set (not supported).
-    void erase(T) {
-        assert(false);
-    }
-
-    //! @brief Inserts a new value to be aggregated.
-    void insert(T value) {
-        if (not only_finite or std::isfinite(value)) {
-            m_max = std::max(m_max, value);
-        }
-    }
-
-    //! @brief The results of aggregation.
-    template <typename U>
-    result_type<U> result() const {
-        return {m_max};
-    }
-
-    //! @brief The aggregator name.
-    static std::string name() {
-        return "max";
-    }
-
-    //! @brief Outputs the aggregator description.
-    template <typename O>
-    void header(O& os, std::string tag) const {
-        os << details::header(tag, name());
-    }
-
-    //! @brief Printed results of aggregation.
-    template <typename O>
-    void output(O& os) const {
-        os << std::get<0>(result<void>()) << " ";
-    }
-
-  private:
-    T m_max = std::numeric_limits<T>::has_infinity ? -std::numeric_limits<T>::infinity() : std::numeric_limits<T>::lowest();
-};
-//! @}
-
-
-/**
- * @brief Non-associative aggregators.
- *
- * Insert/erase are performed in constant time. Space and output operations are linear.
- * @{
- */
-/**
- * @brief Aggregates values by maintaining their quantiles.
- *
- * @param insert_only Whether erase should be supported or not.
- * @param qs The required quantiles.
- */
-template <typename T, bool only_finite, bool insert_only, char... qs>
-class quantile;
-
-//! @cond INTERNAL
-namespace details {
-    //! @brief The aggregator description for a quantile.
-    inline std::string quant_repr(char q) {
-        if (q == 0)   return "min";
-        if (q == 100) return "max";
-        return "q" + std::to_string(int{q});
-    }
-
-    //! @brief The type of the aggregation result, given the tag of the aggregated values.
-    template <typename U, typename T, bool only_finite, bool insert_only, char... qs>
-    using quantile_result_type = common::tagged_tuple<common::type_sequence<quantile<U, only_finite, insert_only, qs>...>, common::type_sequence<std::enable_if_t<qs==qs, T>...>>;
-
-    //! @brief The results of aggregation for quantile.
-    template <typename T, size_t n>
-    std::array<T,n> quantiles(std::vector<T>& ev, const std::array<char,n>& quantiles) {
-        std::array<T,n> res;
-        std::vector<size_t> iv;
-        for (int q : quantiles) {
-            int r = q*(ev.size()-1);
-            iv.push_back(r/100);
-            if (r % 100 > 0) iv.push_back(r/100 + 1);
-        }
-        common::nth_elements(ev.begin(), ev.end(), iv.begin(), iv.end());
-        for (size_t i=0; i<quantiles.size(); ++i) {
-            int q = quantiles[i];
-            int r = q*(ev.size()-1);
-            auto v = ev.begin() + (r/100);
-            r %= 100;
-            res[i] = r > 0 ? ((*v)*(100-r) + (*(v+1))*r)/100 : *v;
-        }
-        return res;
-    }
-
-    //! @brief The results of aggregation for quantile as tuple.
-    template <typename U, typename T, bool only_finite, bool insert_only, char... qs, size_t... is>
-    quantile_result_type<U, T, only_finite, insert_only, qs...> quantiles_tuple(quantile<T, only_finite, insert_only, qs...> const&, std::vector<T>& ev, const std::array<char,sizeof...(qs)>& quantiles, std::index_sequence<is...>) {
-        std::array<T,sizeof...(qs)> r = details::quantiles(ev, quantiles);
-        return {r[is]...};
-    }
-
-    //! @brief Prints the results of aggregation for quantile (empty case).
-    template <typename O, typename T>
-    void quantile_output(O&, T&&, std::index_sequence<>) {}
-
-    //! @brief Prints the results of aggregation for quantile.
-    template <typename O, typename T, size_t i, size_t... is>
-    void quantile_output(O& os, T&& r, std::index_sequence<i, is...>) {
-        os << std::get<i>(r) << " ";
-        quantile_output(os, r, std::index_sequence<is...>{});
-    }
-}
-//! @endcond
-
-//! @brief Implementation supporting erase.
-template <typename T, bool only_finite, char... qs>
-class quantile<T, only_finite, false, qs...> {
-  public:
-    //! @brief The type of values aggregated.
-    using type = T;
-
-    //! @brief The type of the aggregation result, given the tag of the aggregated values.
-    template <typename U>
-    using result_type = details::quantile_result_type<U, T, only_finite, false, qs...>;
-
-    //! @brief Default constructor.
-    quantile() = default;
-
-    //! @brief Combines aggregated values.
-    quantile& operator+=(const quantile& o) {
-        m_values.insert(o.m_values.begin(), o.m_values.end());
-        return *this;
-    }
-
-    //! @brief Erases a value from the aggregation set.
-    void erase(T value) {
-        if (not only_finite or std::isfinite(value))
-            m_values.erase(m_values.find(value));
-    }
-
-    //! @brief Inserts a new value to be aggregated.
-    void insert(T value) {
-        if (not only_finite or std::isfinite(value))
-            m_values.insert(value);
-    }
-
-    //! @brief The results of aggregation.
-    template <typename U>
-    result_type<U> result() const {
-        std::vector<T> ev(m_values.begin(), m_values.end());
-        return details::quantiles_tuple<U>(*this, ev, m_quantiles, std::make_index_sequence<sizeof...(qs)>{});
-    }
-
-    //! @brief The aggregator name.
-    static std::string name() {
-        std::array<std::string, sizeof...(qs)> v = {details::quant_repr(qs)...};
-        for (size_t i = 1; i < v.size(); ++i) v[0] += "-" + v[i];
-        return v[0];
-    }
-
-    //! @brief Outputs the aggregator description.
-    template <typename O>
-    void header(O& os, std::string tag) const {
-        os << details::header(tag, details::quant_repr(qs)...);
-    }
-
-    //! @brief Printed results of aggregation.
-    template <typename O>
-    void output(O& os) const {
-        details::quantile_output(os, result<void>(), std::make_index_sequence<sizeof...(qs)>{});
-    }
-
-  private:
-    const std::array<char, sizeof...(qs)> m_quantiles = {qs...};
-    std::unordered_multiset<T> m_values;
-};
-
-//! @brief Implementation not supporting erase.
-template <typename T, bool only_finite, char... qs>
-class quantile<T, only_finite, true, qs...> {
-  public:
-    //! @brief The type of values aggregated.
-    using type = T;
-
-    //! @brief The type of the aggregation result, given the tag of the aggregated values.
-    template <typename U>
-    using result_type = details::quantile_result_type<U, T, only_finite, true, qs...>;
-
-    //! @brief Default constructor.
-    quantile() = default;
-
-    //! @brief Combines aggregated values.
-    quantile& operator+=(const quantile& o) {
-        m_values.insert(m_values.end(), o.m_values.begin(), o.m_values.end());
-        return *this;
-    }
-
-    //! @brief Erases a value from the aggregation set.
-    void erase(T) {
-        assert(false);
-    }
-
-    //! @brief Inserts a new value to be aggregated.
-    void insert(T value) {
-        if (not only_finite or std::isfinite(value))
-            m_values.push_back(value);
-    }
-
-    //! @brief The results of aggregation.
-    template <typename U>
-    result_type<U> result() const {
-        return details::quantiles_tuple<U>(*this, (std::vector<T>&)m_values, m_quantiles, std::make_index_sequence<sizeof...(qs)>{});
-    }
-
-    //! @brief The aggregator name.
-    static std::string name() {
-        std::array<std::string, sizeof...(qs)> v = {details::quant_repr(qs)...};
-        for (size_t i = 1; i < v.size(); ++i) v[0] += "-" + v[i];
-        return v[0];
-    }
-
-    //! @brief Outputs the aggregator description.
-    template <typename O>
-    void header(O& os, std::string tag) const {
-        os << details::header(tag, details::quant_repr(qs)...);
-    }
-
-    //! @brief Printed results of aggregation.
-    template <typename O>
-    void output(O& os) const {
-        details::quantile_output(os, result<void>(), std::make_index_sequence<sizeof...(qs)>{});
-    }
-
-  private:
-    const std::array<char, sizeof...(qs)> m_quantiles = {qs...};
-    std::vector<T> m_values;
-};
-
-
-//! @brief Aggregates values by maintaining their minimum.
-template <typename T, bool only_finite = std::numeric_limits<T>::has_infinity, bool insert_only = false>
-using minimum = quantile<T,only_finite,insert_only,0>;
-
-
-//! @brief Aggregates values by maintaining their median.
-template <typename T, bool only_finite = std::numeric_limits<T>::has_infinity, bool insert_only = false>
-using median = quantile<T,only_finite,insert_only,50>;
-
-
-//! @brief Aggregates values by maintaining their maximum.
-template <typename T, bool only_finite = std::numeric_limits<T>::has_infinity, bool insert_only = false>
-using maximum = quantile<T,only_finite,insert_only,100>;
-
-
-//! @brief Aggregates values by maintaining their minimum, 25% quartile, median, 75% quartile and maximum.
-template <typename T, bool only_finite = std::numeric_limits<T>::has_infinity, bool insert_only = false>
-using quartile = quantile<T,only_finite,insert_only,0,25,50,75,100>;
-//! @}
-
-
-/**
- * @brief Chains multiple aggregators together into a single object.
- *
- * Uses the value type of the first aggregator.
- * Supports erase only if supported by every aggregator.
- */
-template <typename... Ts>
-class combine : public Ts... {
-  public:
-    //! @brief The type of values aggregated.
-    using type = typename common::type_sequence<Ts...>::front::type;
-
-    //! @brief The type of the aggregation result, given the tag of the aggregated values.
-    template <typename U>
-    using result_type = common::tagged_tuple_cat<typename Ts::template result_type<U>...>;
-
-    //! @brief Default constructor.
-    combine() = default;
-
-    //! @brief Combines aggregated values.
-    combine& operator+=(const combine& o) {
-        common::details::ignore(Ts::operator+=(o)...);
-        return *this;
-    }
-
-    //! @brief Erases a value from the aggregation set.
-    void erase(type value) {
-        common::details::ignore((Ts::erase(value),0)...);
-    }
-
-    //! @brief Inserts a new value to be aggregated.
-    void insert(type value) {
-        common::details::ignore((Ts::insert(value),0)...);
-    }
-
-    //! @brief The results of aggregation.
-    template <typename U>
-    result_type<U> result() const {
-        result_type<U> r;
-        common::details::ignore((r = Ts::template result<U>())...);
-        return r;
-    }
-
-    //! @brief The aggregator name.
-    static std::string name() {
-        std::array<std::string, sizeof...(Ts)> v = {Ts::name()...};
-        for (size_t i = 1; i < v.size(); ++i) v[0] += "-" + v[i];
-        return v[0];
-    }
-
-    //! @brief Outputs the aggregator description.
     template <typename O>
     void header(O& os, std::string tag) const {
         header_impl(os, tag, common::type_sequence<Ts...>());
@@ -1883,5 +952,4 @@
 
 }
 
-#endif // FCPP_OPTION_AGGREGATOR_H_
->>>>>>> 56228670
+#endif // FCPP_OPTION_AGGREGATOR_H_