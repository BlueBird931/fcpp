--- conflicted
+++ resolved
@@ -1,152 +1,3 @@
-<<<<<<< HEAD
-cc_test(
-    name = "algorithm",
-    srcs = ["algorithm.cpp"],
-    deps = [
-        "@gtest//:main",
-        "//lib/common:algorithm",
-    ],
-    copts = ['-Iexternal/gtest/googletest/include/'],
-    args = ['--gtest_color=yes'],
-    timeout = 'short',
-)
-
-cc_test(
-    name = "multitype_map",
-    srcs = ["multitype_map.cpp"],
-    deps = [
-        "@gtest//:main",
-        "//lib/common:multitype_map",
-    ],
-    copts = ['-Iexternal/gtest/googletest/include/'],
-    args = ['--gtest_color=yes'],
-    timeout = 'short',
-)
-
-cc_test(
-    name = "mutex",
-    srcs = ["mutex.cpp"],
-    deps = [
-        "@gtest//:main",
-        "//lib/common:algorithm",
-        "//lib/common:mutex",
-    ],
-    copts = ['-Iexternal/gtest/googletest/include/'],
-    args = ['--gtest_color=yes'],
-    timeout = 'short',
-)
-
-cc_test(
-    name = "option",
-    srcs = ["option.cpp"],
-    deps = [
-        "@gtest//:main",
-        "//lib/common:option",
-    ],
-    copts = ['-Iexternal/gtest/googletest/include/'],
-    args = ['--gtest_color=yes'],
-    timeout = 'short',
-)
-
-cc_test(
-    name = "ostream",
-    srcs = ["ostream.cpp"],
-    deps = [
-        "@gtest//:main",
-        "//lib/common:multitype_map",
-        "//lib/common:ostream",
-        "//lib/common:random_access_map",
-        "//lib/common:tagged_tuple",
-        "//lib/data:tuple",
-        "//lib/data:vec",
-        "//lib/internal:context",
-        "//lib/internal:flat_ptr",
-        "//lib/internal:twin",
-    ],
-    copts = ['-Iexternal/gtest/googletest/include/'],
-    args = ['--gtest_color=yes'],
-    timeout = 'short',
-)
-
-cc_test(
-    name = "plot",
-    srcs = ["plot.cpp"],
-    deps = [
-        "@gtest//:main",
-        "//lib/common:plot",
-        "//test:helper",
-    ],
-    copts = ['-Iexternal/gtest/googletest/include/'],
-    args = ['--gtest_color=yes'],
-    timeout = 'short',
-)
-
-cc_test(
-    name = "profiler",
-    srcs = ["profiler.cpp"],
-    deps = [
-        "@gtest//:main",
-        "//lib/common:profiler",
-    ],
-    copts = ['-Iexternal/gtest/googletest/include/'],
-    args = ['--gtest_color=yes'],
-    timeout = 'short',
-)
-
-cc_test(
-    name = "random_access_map",
-    srcs = ["random_access_map.cpp"],
-    deps = [
-        "@gtest//:main",
-        "//lib/common:random_access_map",
-    ],
-    copts = ['-Iexternal/gtest/googletest/include/'],
-    args = ['--gtest_color=yes'],
-    timeout = 'short',
-)
-
-cc_test(
-    name = "serialize",
-    srcs = ["serialize.cpp"],
-    deps = [
-        "@gtest//:main",
-        "//lib/common:multitype_map",
-        "//lib/common:serialize",
-        "//lib/common:tagged_tuple",
-        "//lib/data:field",
-        "//lib/data:vec",
-        "//lib/internal:flat_ptr",
-    ],
-    copts = ['-Iexternal/gtest/googletest/include/'],
-    args = ['--gtest_color=yes'],
-    timeout = 'short',
-)
-
-cc_test(
-    name = "tagged_tuple",
-    srcs = ["tagged_tuple.cpp"],
-    deps = [
-        "@gtest//:main",
-        "//lib/common:tagged_tuple",
-    ],
-    copts = ['-Iexternal/gtest/googletest/include/'],
-    args = ['--gtest_color=yes'],
-    timeout = 'short',
-)
-
-cc_test(
-    name = "traits",
-    srcs = ["traits.cpp"],
-    deps = [
-        "@gtest//:main",
-        "//lib/common:traits",
-        "//test:helper",
-    ],
-    copts = ['-Iexternal/gtest/googletest/include/'],
-    args = ['--gtest_color=yes'],
-    timeout = 'short',
-)
-=======
 cc_test(
     name = "algorithm",
     srcs = ["algorithm.cpp"],
@@ -294,5 +145,4 @@
     copts = ['-Iexternal/gtest/googletest/include/'],
     args = ['--gtest_color=yes'],
     timeout = 'short',
-)
->>>>>>> 56228670
+)